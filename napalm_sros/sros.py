# -*- coding: utf-8 -*-
# © 2020 Nokia
# Licensed under the Apache License 2.0 License
# SPDX-License-Identifier: Apache-2.0

# Copyright 2016 Dravetech AB. All rights reserved.
#
# The contents of this file are licensed under the Apache License, Version 2.0
# (the "License"); you may not use this file except in compliance with the
# License. You may obtain a copy of the License at
#
# http://www.apache.org/licenses/LICENSE-2.0
#
# Unless required by applicable law or agreed to in writing, software
# distributed under the License is distributed on an "AS IS" BASIS, WITHOUT
# WARRANTIES OR CONDITIONS OF ANY KIND, either express or implied. See the
# License for the specific language governing permissions and limitations under
# the License.

"""
Napalm driver for SROS.
"""
# import standard library
import json
import time
import re
import logging
import datetime
import traceback
import xmltodict
from dictdiffer import diff
import paramiko

# import NAPALM libraries

from lxml import etree

from napalm.base import NetworkDriver
from napalm.base.exceptions import (
    ConnectionException,
    SessionLockedException,
    MergeConfigException,
    ReplaceConfigException,
)
from napalm.base.helpers import convert, ip, as_number
import napalm.base.constants as C

# import third party libraries
from ncclient import manager
from ncclient.xml_ import to_ele, to_xml

# import local modules
from napalm_sros.utils.parse_output_to_dict import parse_with_textfsm
from napalm_sros.nc_filters import *
from napalm_sros.utils.utils import init_logging

log = init_logging()


class NokiaSROSDriver(NetworkDriver):
    """Napalm driver for Skeleton."""

    def __init__(self, hostname, username, password, timeout=60, optional_args=None):
        """Constructor."""
        self.manager = None
        self.hostname = hostname
        self.username = username
        self.password = password
        self.timeout = timeout
        self.conn = None
        self.conn_ssh = None
        self.ssh_channel = None
        self.fmt = None
        self.locked = False
        self.terminal_stdout_re = [
            re.compile(
                "[\r\n]*\!?\*?(\((ex|gl|pr|ro)\))?\[.*\][\r\n]+[ABCD]\:\S+\@\S+\#\s$"
            ),
            re.compile("[\r\n]*\*?[ABCD]:[\w\-\.\,\>]+[#\$]\s"),
        ]
        self.terminal_stderr_re = [
            re.compile("Error: .*[\r\n]+"),
            re.compile("(MINOR|MAJOR|CRITICAL): .*[\r\n]+"),
        ]

        if optional_args is None:
            optional_args = {}
        self.sros_get_format = optional_args.get("sros_get_format", "xml")
        self.sros_compare_format = optional_args.get("sros_compare_format", "json")
        self.port = optional_args.get("port", 830)
        self.conn_ssh = optional_args.get("ssh_conn", None)
        self.ssh_channel = optional_args.get("ssh_channel", None)

        # locking variables
        self.lock_disable = optional_args.get("lock_disable", False)
        self.session_config_lock = optional_args.get("config_lock", False)

        # namespace map
        self.nsmap = {
            "state_ns": "urn:nokia.com:sros:ns:yang:sr:state",
            "configure_ns": "urn:nokia.com:sros:ns:yang:sr:conf",
        }
        self.optional_args = None

    def open(self):
        """Implement the NAPALM method open (mandatory)"""
        # Create a NETCONF connection to the host
        try:
            if self.manager:
                self.conn = self.manager.connect()
            else:
                self.conn = manager.connect(
                    host=self.hostname,
                    port=self.port,
                    username=self.username,
                    password=self.password,
                    hostkey_verify=False,
                    timeout=self.timeout,
                )
        except ConnectionException as ce:
            print("Error in opening netconf connection : {}".format(ce))
            log.error(
                "Error in opening netconf connection : %s" % traceback.format_exc()
            )

        except Exception as e:
            print("Error in opening netconf connection : {}".format(e))
            log.error(
                "Error in opening netconf connection : %s" % traceback.format_exc()
            )

    def close(self):
        """Implement the NAPALM method close (mandatory)"""
        # Close the NETCONF connection with the host

        # netconf connection
        if self.conn is not None:
            self.conn.close_session()
        # ssh connection
        if self.conn_ssh is not None:
            self.conn_ssh.close()

    def _create_ssh(self):
        try:
            self.conn_ssh = paramiko.SSHClient()
            self.conn_ssh.set_missing_host_key_policy(paramiko.AutoAddPolicy())
            self.conn_ssh.connect(
                hostname=self.hostname,
                port=22,
                username=self.username,
                password=self.password,
                timeout = self.timeout
            )
            self.ssh_channel = self.conn_ssh.invoke_shell()
        except Exception as e:
            print("Error in opening a ssh connection: {}".format(e))
            log.error("Error in opening a ssh connection: %s" % traceback.format_exc())

    def _perform_cli_commands(self, commands, is_get):
        try:
            is_alive = False
            if self.conn_ssh is not None:
                is_alive = self.conn_ssh.get_transport().is_active()
            if not is_alive:
                self._create_ssh()
            buff = ""
            if is_get:
                for command in commands:
                    if "\n" not in command:
                        command = command + "\n"
                    self.ssh_channel.send(command)
                    while True:
                        time.sleep(0.150)
                        resp = self.ssh_channel.recv(9999)
                        buff += resp.decode("ascii")
                        if re.search(self.terminal_stdout_re[0], buff):
                            break
            else:
                # chunk commands into lists of length 500
                # send all the 500 commands together
                # receive the output from the router
                # the last while loop is to ensure that we have received all the output from the router for the remaining commands

                command_list = []
                if len(commands) > 500:
                    n = 500
                    command_list = [
                        commands[i * n : (i + 1) * n]
                        for i in range((len(commands) + n - 1) // n)
                    ]
                else:
                    n = len(commands)
                    command_list = [
                        commands[i * n : (i + 1) * n]
                        for i in range((len(commands) + n - 1) // n)
                    ]
                if len(command_list) == 0:
                    pass
                for command_set in command_list:
                    for command in command_set:
                        if "\n" not in command:
                            command = command + "\n"
                        if self.ssh_channel.send_ready():
                            self.ssh_channel.send(command)
                    time.sleep(0.1)
                    while self.ssh_channel.recv_ready():
                        time.sleep(0.1)
                        resp = self.ssh_channel.recv(999)
                        buff += resp.decode("ascii")

                time.sleep(1.0)
                while self.ssh_channel.recv_ready():
                    time.sleep(0.1)
                    resp = self.ssh_channel.recv(999)
                    buff += resp.decode("ascii")

            return buff
        except Exception as e:
            print("Error in method perform cli commands : {}".format(e))
            log.error("Error in method perform cli commands : %s" % traceback.format_exc())

    def _lock_config(self):
        if not self.locked:
            try:
                self.conn.lock()
                self.locked = True
            except SessionLockedException as se:
                print("Error in locking the session: {}".format(se))
                log.error("Error in locking the session: %s" % traceback.format_exc())
            except Exception as e:
                print("Error in locking the session caused exception: {}".format(e))
                log.error(
                    "Error in locking the session caused exception: %s" %
                    traceback.format_exc(),
                )

    def _unlock_config(self):
        if self.locked:
            try:
                self.conn.unlock()
                self.locked = False
            except Exception as e:
                print("Error in unlocking the session: {}".format(e))
                log.error("Error in unlocking the session: %s" % traceback.format_exc())

    def _find_txt(self, xml_tree, path, default="", namespaces=None):
        """
        Extracts the text value from an XML tree, using XPath.
        In case of error, will return a default value.

        :param xml_tree:   the XML Tree object. Assumed is <type 'lxml.etree._Element'>.
        :param path:       XPath to be applied, in order to extract the desired data.
        :param default:    Value to be returned in case of error.
        :param namespaces: prefix-namespace mappings to process XPath
        :return: a str value.
        """
        value = ""
        try:
            xpath_applied = xml_tree.xpath(
                path, namespaces=namespaces
            )  # will consider the first match only
            xpath_length = len(xpath_applied)  # get a count of items in XML tree
            if xpath_length and xpath_applied[0] is not None:
                xpath_result = xpath_applied[0]
                if isinstance(xpath_result, type(xml_tree)):
                    if xpath_result.text is not None:
                        value = xpath_result.text.strip()
                else:
                    value = xpath_result
            else:
                if xpath_applied == "":
                    logging.error(
                        "Unable to find the specified-text-element/XML path: %s in  \
                            the XML tree provided. Total Items in XML tree: %d "
                        % (path, xpath_length)
                    )
        except Exception as e:  # in case of any exception, returns default
            print("Error while finding text in xml: {}".format(e))
            logging.error("Error while finding text in xml: %s" % traceback.format_exc())
            value = default
        return str(value)

    def is_alive(self):
        """
        Returns a flag with the connection state. Depends on the nature of API used by each driver.
        The state does not reflect only on the connection status (when SSH), it must also take into
        consideration other parameters,
        e.g.: NETCONF session might not be usable, although the underlying
        SSH session is still open etc.
        """
        try:
            is_alive_dict = {}
            if self.conn is not None and self.conn_ssh is not None:
                is_alive_dict.update({"is_alive": True})
            else:
                is_alive_dict.update({"is_alive": False})
            return is_alive_dict
        except Exception as e:  # in case of any exception, returns default
            print("Error occurred in is_alive method: {}".format(e))
            logging.error("Error occurred in is_alive method: %s" % traceback.format_exc())

    def discard_config(self):
        """
        Discards the configuration loaded into the candidate.
        """
        if self.fmt == "xml":
            self.conn.discard_changes()
        else:
            self._perform_cli_commands(["discard"], True)
        if not self.lock_disable and not self.session_config_lock:
            self._unlock_config()

    def commit_config(self, message="", revert_in=None):
        """
        Commits the changes requested by the method load_replace_candidate or load_merge_candidate.
        """
        if self.fmt == "text":
            buff = self._perform_cli_commands(["commit"], True)
            # If error while performing commit, return the error
            error = ""
            cmd_line_pattern = re.compile("\*?(.*?)(>.*)*#\s")
            for item in buff.split("\n"):
                if cmd_line_pattern.search(item):
                    continue
                if any(match.search(item) for match in self.terminal_stderr_re):
                    row = item.strip()
                    row_list = row.split(": ")
                    error += row_list[2]
            if error:
                print("Error while commit: ", error)
        elif self.fmt == "xml":
            self.conn.commit()
            if not self.lock_disable and not self.session_config_lock:
                self._unlock_config()

    def rollback(self):
        """
        If changes were made, revert changes to the original state.
        """
        cmd = ["quit-config", "configure exclusive", "rollback 1", "commit", "exit"]
        buff = self._perform_cli_commands(cmd, True)
        error = ""

        if buff is not None:
            for item in buff.split("\n"):
                if "MINOR: CLI #2069" in item:
                    continue
                elif any(match.search(item) for match in self.terminal_stderr_re):
                    row = item.strip()
                    row_list = row.split(": ")
                    error += row_list[2]
                if error:
                    print("Error while rollback: ", error)
                    break

    def compare_config(self):
        """
        :return: A string showing the difference between the running configuration and the candidate
        configuration. The running_config is loaded automatically just before doing the comparison
        so there is no need for you to do it.
        """

<<<<<<< HEAD
=======
        if self.optional_args is None:
            self.optional_args = {"json_format": False}

>>>>>>> ffc9992e
        buff = ""
        if self.fmt == "text":
            buff = self._perform_cli_commands(
                ["environment more false", "compare"], True
            )
            cmd_line_pattern = re.compile("\*?(.*?)(>.*)*#.*?")
            # buff = self._perform_cli_commands(["environment more false", "compare"])
        else:
            #  if format is xml we convert them into dict and perform a diff on configs to return the difference
            # running_dict = xmltodict.parse(running_config, process_namespaces=True)

            running_dict = xmltodict.parse(
                self.get_config(retrieve="running")["running"],
<<<<<<< HEAD
                process_namespaces=self.sros_compare_format != "json",
=======
                process_namespaces=not self.optional_args["json_format"],
>>>>>>> ffc9992e
            )
            # candidate_dict = xmltodict.parse(candidate_config, process_namespaces=True)
            candidate_dict = xmltodict.parse(
                self.get_config(retrieve="candidate")["candidate"],
<<<<<<< HEAD
                process_namespaces=self.sros_compare_format != "json",
            )
            new_buff = ""
            result = diff(running_dict, candidate_dict)
            if self.sros_compare_format == "json":
=======
                process_namespaces=not self.optional_args["json_format"],
            )
            new_buff = ""
            result = diff(running_dict, candidate_dict)
            if self.optional_args["json_format"]:
>>>>>>> ffc9992e
                new_buff += "\n".join(
                    [json.dumps(e, sort_keys=True, indent=4) for e in result]
                )
            else:
                new_buff += " ".join([str(elem) for elem in result])

            return new_buff
        if buff is not None:
            new_buff = ""
            first_compare = False
            for item in buff.split("\n"):
                if any(match.search(item) for match in self.terminal_stderr_re):
                    row = item.strip()
                    new_buff += row
                    break
                if not first_compare and "compare" in item:
                    first_compare = True
                    continue
                elif "(ex)[]" in item:
                    continue
                elif "environment more false" in item:
                    continue
                elif cmd_line_pattern.search(item):
                    continue
                elif self.terminal_stdout_re[0].search(item):
                    continue
                else:
                    row = item.rstrip()
                    if row == "":
                        continue
                    if "configure" in row:
                        row = row.lstrip()
                    new_buff += row
                    new_buff += "\n"
            return new_buff.rstrip("\n")
        else:
            return ""

    def _determinne_config_format(self, config) -> str:
        if config.strip().startswith("<"):
            return "xml"
        return "text"

    def load_merge_candidate(self, filename=None, config=None):
        """
        Populates the candidate configuration. You can populate it from a file or from a string.
        If you send both a filename and a string containing the configuration, the file takes precedence.

        If you use this method the existing configuration will be merged with the candidate configuration
        once you commit the changes. This method will not change the configuration by itself.
        :param filename: Path to the file containing the desired configuration. By default is None.
        :param config: String containing the desired configuration.
        Raises: MergeConfigException – If there is an error on the configuration sent.
        """
        if filename is None:
            configuration = config
        else:
            with open(filename) as f:
                configuration = f.read()

        try:
            self.fmt = self._determinne_config_format(configuration)
            if self.fmt == "xml":
                if not self.lock_disable and not self.session_config_lock:
                    self._lock_config()
                configuration = etree.XML(configuration)
                configuration_tree = etree.ElementTree(configuration)
                root = configuration_tree.getroot()
                if root.tag != "{urn:ietf:params:xml:ns:netconf:base:1.0}config":
                    newroot = etree.Element(
                        "{urn:ietf:params:xml:ns:netconf:base:1.0}config"
                    )
                    newroot.insert(0, root)
                    self.conn.edit_config(
                        config=newroot, target="candidate", default_operation="merge"
                    )

                else:
                    self.conn.edit_config(
                        config=configuration,
                        target="candidate",
                        default_operation="merge",
                    )
                self.conn.validate(source="candidate")

            else:
                configuration = configuration.split("\n")
                configuration.insert(0, "edit-config exclusive")
                buff = self._perform_cli_commands(configuration, False)
                # error checking
                if buff is not None:
                    for item in buff.split("\n"):
                        if any(match.search(item) for match in self.terminal_stderr_re):
                            raise MergeConfigException("Merge issue: %s", item)

        except MergeConfigException as me:
            print("Merge issue : {}".format(me))
            log.error("Merge issue : %s" %traceback.format_exc())

    def load_replace_candidate(self, filename=None, config=None):
        """
        Populates the candidate configuration. You can populate it from a file or from a string.
        If you send both a filename and a string containing the configuration, the file takes
        precedence.

        If you use this method the existing configuration will be merged with the candidate
        configuration once you commit the changes. This method will not change the configuration
        by itself.
        :param filename: Path to the file containing the desired configuration. By default is None.
        :param config: String containing the desired configuration.
        Raises: ReplaceConfigException – If there is an error on the configuration sent.
        """
        if filename is None:
            configuration = config
        else:
            with open(filename) as f:
                configuration = f.read()

        try:
            self.fmt = self._determinne_config_format(configuration)
            if self.fmt == "xml":
                if not self.lock_disable and not self.session_config_lock:
                    self._lock_config()
                configuration = etree.XML(configuration)
                configuration_tree = etree.ElementTree(configuration)
                root = configuration_tree.getroot()
                if root.tag != "{urn:ietf:params:xml:ns:netconf:base:1.0}config":
                    newroot = etree.Element(
                        "{urn:ietf:params:xml:ns:netconf:base:1.0}config"
                    )
                    newroot.insert(0, root)
                    self.conn.edit_config(
                        config=newroot, target="candidate", default_operation="replace",
                    )
                else:
                    self.conn.edit_config(
                        config=configuration,
                        target="candidate",
                        default_operation="replace",
                    )
                self.conn.validate(source="candidate")
            else:
                configuration = configuration.split("\n")
                configuration.insert(0, "edit-config exclusive")
                configuration.insert(1, "delete configure")
                buff = self._perform_cli_commands(configuration, False)
                # error checking
                if buff is not None:
                    for item in buff.split("\n"):
                        if any(match.search(item) for match in self.terminal_stderr_re):
                            raise ReplaceConfigException("Replace issue: %s", item)
        except ReplaceConfigException as rex:
            print("Replace issue: {}".format(rex))
            log.error("Replace issue: %s" % traceback.format_exc())

    def get_facts(self):
        """
            Returns a dictionary containing the following information:
                uptime - Uptime of the device in seconds.
                vendor - Manufacturer of the device.
                model - Device model.
                hostname - Hostname of the device
                fqdn - Fqdn of the device
                os_version - String with the OS version running on the device.
                serial_number - Serial number of the device
                interface_list - List of the interfaces of the device
        """
        try:
            interface_list = []
            result = to_ele(self.conn.get(filter=GET_FACTS["_"]).data_xml)

            hostname = self._find_txt(
                result,
                "state_ns:state/state_ns:system/state_ns:oper-name",
                default="",
                namespaces=self.nsmap,
            )
            fqdn = hostname
            uptime = self._find_txt(
                result,
                "state_ns:state/state_ns:system/state_ns:up-time",
                default="",
                namespaces=self.nsmap,
            )
            # From uptime, removing last three digits which are milliseconds
            if uptime:
                uptime = uptime[:-3]
                uptime = convert(int, uptime, default=0)
            interfaces = result.xpath(
                "state_ns:state/state_ns:router/state_ns:interface/state_ns:interface-name",
                namespaces=self.nsmap,
            )
            for i in interfaces:
                interface_list.append(i.text)

            return {
                "vendor": "Nokia",
                "model": self._find_txt(
                    result,
                    "state_ns:state/state_ns:system/state_ns:platform",
                    default="",
                    namespaces=self.nsmap,
                ),
                "serial_number": self._find_txt(
                    result,
                    "state_ns:state/state_ns:chassis/state_ns:hardware-data/state_ns:serial-number",
                    default="",
                    namespaces=self.nsmap,
                ),
                "os_version": self._find_txt(
                    result,
                    "state_ns:state/state_ns:system/state_ns:version/state_ns:version-number",
                    default="",
                    namespaces=self.nsmap,
                ),
                "hostname": hostname,
                "fqdn": fqdn,
                "uptime": uptime,
                "interface_list": interface_list,
            }
        except Exception as e:
            print("Error in method get facts : {}".format(e))
            log.error("Error in method get facts : %s" % traceback.format_exc())

    def get_interfaces(self):
        # All physical ports and interfaces
        # retrieval of management interface speed and mac is not implemented
        """
           Returns a dictionary of dictionaries.
           The keys for the first dictionary will be the interfaces in the devices.
           The inner dictionary will containing the following data for each interface:
               is_up (True/False)
               is_enabled (True/False)
               description (string)
               last_flapped (float in seconds)
               speed (int in Mbit)
               MTU (in Bytes)
               mac_address (string)
         """
        try:
            interfaces = {}
            result = to_ele(
                self.conn.get(
                    filter=GET_INTERFACES["_"], with_defaults="report-all"
                ).data_xml
            )
            # get physical interfaces (ports) information
            for port in result.xpath("state_ns:state/state_ns:port", namespaces=self.nsmap):
                port_id = self._find_txt(
                    port, "state_ns:port-id", namespaces=self.nsmap
                )  # port name
                if port_id == "":
                    continue
                pd = {}  # port dict
                pd["mac_address"] = self._find_txt(
                    port, "state_ns:hardware-mac-address", namespaces=self.nsmap
                )
                pd["is_up"] = (
                    True
                    if self._find_txt(port, "state_ns:oper-state", namespaces=self.nsmap)
                    == "up"
                    else False
                )
                pd["speed"] = convert(
                    int,
                    self._find_txt(
                        port, "state_ns:ethernet/state_ns:oper-speed", namespaces=self.nsmap
                    ),
                )
                pd["last_flapped"] = -1.0  # flap information is not available in YANG yet
                pd["is_enabled"] = (
                    True
                    if self._find_txt(
                        result,
                        'configure_ns:configure/configure_ns:port[configure_ns:port-id="{}"]/configure_ns:admin-state'.format(
                            port_id
                        ),
                        namespaces=self.nsmap,
                    )
                    == "enable"
                    else False
                )
                pd["mtu"] = convert(
                    int,
                    self._find_txt(
                        result,
                        'configure_ns:configure/configure_ns:port[configure_ns:port-id="{}"]/configure_ns:ethernet/configure_ns:mtu'.format(
                            port_id
                        ),
                        namespaces=self.nsmap,
                    ),
                )
                pd["description"] = self._find_txt(
                    result,
                    'configure_ns:configure/configure_ns:port[configure_ns:port-id="{}"]/configure_ns:description'.format(
                        port_id
                    ),
                    namespaces=self.nsmap,
                )
                interfaces[port_id] = pd

            # get logical interfaces (interfaces) information
            for if_state in result.xpath(
                "state_ns:state/state_ns:router/state_ns:interface", namespaces=self.nsmap
            ):
                if_name = self._find_txt(
                    if_state, "state_ns:interface-name", namespaces=self.nsmap
                )
                if if_name == "":
                    continue
                ifd = {}  # interface dict
                if_mac = ""
                if_port = ""
                # configuration portion of the interface
                if_cfg_block = result.find(
                    f'configure_ns:configure/configure_ns:router/configure_ns:interface[configure_ns:interface-name="{if_name}"]',
                    self.nsmap,
                )
                if if_cfg_block is not None and len(if_cfg_block) > 0:
                    # description
                    ifd["description"] = self._find_txt(
                        if_cfg_block, "configure_ns:description", namespaces=self.nsmap
                    )
                    # MAC address
                    cfg_mac = self._find_txt(
                        if_cfg_block, "configure_ns:mac", namespaces=self.nsmap
                    )
                    # configured mac address
                    if cfg_mac != "":
                        if_mac = cfg_mac

                    # port info
                    _p = self._find_txt(
                        if_cfg_block, "configure_ns:port", namespaces=self.nsmap
                    )
                    if_port = (
                        _p.split(":")[0] if (_p != "" and ":" in _p) else ""
                    )  # port name without .1q tag

                    # configured admin-state
                    ifd["is_enabled"] = (
                        True
                        if self._find_txt(
                            if_cfg_block, "configure_ns:admin-state", namespaces=self.nsmap
                        )
                        == "enable"
                        else False
                    )

                # state portion of the port associated with interface
                if_port_state_block = []
                if if_port != "":
                    if_port_state_block = result.find(
                        f'state_ns:state/state_ns:port[state_ns:port-id="{if_port}"]',
                        self.nsmap,
                    )

                if if_mac == "":
                    if if_name != "system":
                        # take port's MAC for non system interfaces
                        if if_port_state_block is not None and len(if_port_state_block) > 0:
                            if_mac = self._find_txt(
                                if_port_state_block,
                                "state_ns:hardware-mac-address",
                                namespaces=self.nsmap,
                            )
                    else:
                        # system interface gets chassis MAC
                        if_mac = self._find_txt(
                            result,
                            "state_ns:state/state_ns:chassis/state_ns:hardware-data/state_ns:base-mac-address",
                            namespaces=self.nsmap,
                        )
                ifd["mac_address"] = if_mac

                # speed is a port inherited value
                if_speed = -1  # default value for system/loopback interface
                if if_port:
                    if if_port_state_block is not None and len(if_port_state_block) > 0:
                        if_speed = convert(
                            int,
                            self._find_txt(
                                if_port_state_block,
                                "state_ns:ethernet/state_ns:oper-speed",
                                namespaces=self.nsmap,
                            ),
                        )
                ifd["speed"] = if_speed

                ifd["is_up"] = (
                    True
                    if self._find_txt(
                        if_state, "state_ns:if-oper-status", namespaces=self.nsmap
                    )
                    == "up"
                    else False
                )

                flap_time = self._find_txt(
                    if_state, "state_ns:last-oper-change", namespaces=self.nsmap
                )
                ifd["last_flapped"] = (
                    datetime.datetime.strptime(
                        flap_time, "%Y-%m-%dT%H:%M:%S.%fZ"
                    ).timestamp()
                    if flap_time != ""
                    else -1.0
                )

                ifd["mtu"] = convert(
                    int,
                    self._find_txt(if_state, "state_ns:oper-ip-mtu", namespaces=self.nsmap),
                )
                interfaces[if_name] = ifd

            return interfaces
        except Exception as e:
            print("Error in method get interfaces : {}".format(e))
            log.error("Error in method get interfaces : %s" % traceback.format_exc())

    def get_interfaces_counters(self):
        # (Statistics of all ports and router/interface is taken)
        """
            Returns a dictionary of dictionaries where the first key is an interface name
            and the inner dictionary contains the following keys:
                tx_errors (int)
                rx_errors (int)
                tx_discards (int)
                rx_discards (int)
                tx_octets (int)
                rx_octets (int)
                tx_unicast_packets (int)
                rx_unicast_packets (int)
                tx_multicast_packets (int)
                rx_multicast_packets (int)
                tx_broadcast_packets (int)
                rx_broadcast_packets (int)
        """
        try:
            interface_counters = {}
            result = to_ele(
                self.conn.get(
                    filter=GET_INTERFACES_COUNTERS["_"], with_defaults="report-all"
                ).data_xml
            )
            # Looping through port-list to get statistics of individual port
            for port in result.xpath("state_ns:state/state_ns:port", namespaces=self.nsmap):
                port_id = self._find_txt(port, "state_ns:port-id", namespaces=self.nsmap)
                if port_id == "":
                    continue
                interface_counters[port_id] = {
                    "tx_errors": convert(
                        int,
                        self._find_txt(
                            port,
                            "state_ns:statistics/state_ns:out-errors",
                            namespaces=self.nsmap,
                        ),
                        default=-1,
                    ),
                    "rx_errors": convert(
                        int,
                        self._find_txt(
                            port,
                            "state_ns:statistics/state_ns:in-errors",
                            namespaces=self.nsmap,
                        ),
                        default=-1,
                    ),
                    "tx_discards": convert(
                        int,
                        self._find_txt(
                            port,
                            "state_ns:statistics/state_ns:out-discards",
                            namespaces=self.nsmap,
                        ),
                        default=-1,
                    ),
                    "rx_discards": convert(
                        int,
                        self._find_txt(
                            port,
                            "state_ns:statistics/state_ns:in-discards",
                            namespaces=self.nsmap,
                        ),
                        default=-1,
                    ),
                    "tx_octets": convert(
                        int,
                        self._find_txt(
                            port,
                            "state_ns:statistics/state_ns:out-octets",
                            namespaces=self.nsmap,
                        ),
                        default=-1,
                    ),
                    "rx_octets": convert(
                        int,
                        self._find_txt(
                            port,
                            "state_ns:statistics/state_ns:in-octets",
                            namespaces=self.nsmap,
                        ),
                        default=-1,
                    ),
                    "tx_unicast_packets": convert(
                        int,
                        self._find_txt(
                            port,
                            "state_ns:statistics/state_ns:out-unicast-packets",
                            namespaces=self.nsmap,
                        ),
                        default=-1,
                    ),
                    "rx_unicast_packets": convert(
                        int,
                        self._find_txt(
                            port,
                            "state_ns:statistics/state_ns:in-unicast-packets",
                            namespaces=self.nsmap,
                        ),
                        default=-1,
                    ),
                    "tx_multicast_packets": convert(
                        int,
                        self._find_txt(
                            port,
                            "state_ns:statistics/state_ns:out-multicast-packets",
                            namespaces=self.nsmap,
                        ),
                        default=-1,
                    ),
                    "rx_multicast_packets": convert(
                        int,
                        self._find_txt(
                            port,
                            "state_ns:statistics/state_ns:in-multicast-packets",
                            namespaces=self.nsmap,
                        ),
                        default=-1,
                    ),
                    "tx_broadcast_packets": convert(
                        int,
                        self._find_txt(
                            port,
                            "state_ns:statistics/state_ns:out-broadcast-packets",
                            namespaces=self.nsmap,
                        ),
                        default=-1,
                    ),
                    "rx_broadcast_packets": convert(
                        int,
                        self._find_txt(
                            port,
                            "state_ns:statistics/state_ns:in-broadcast-packets",
                            namespaces=self.nsmap,
                        ),
                        default=-1,
                    ),
                }
            # Looping through interfaces-list to get statistics of interfaces port
            for iface in result.xpath(
                "state_ns:state/state_ns:router/state_ns:interface", namespaces=self.nsmap
            ):
                if_name = self._find_txt(
                    iface, "state_ns:interface-name", namespaces=self.nsmap
                )
                if if_name == "":
                    continue
                interface_counters[if_name] = {
                    "tx_errors": -1,
                    "rx_errors": -1,
                    "tx_discards": convert(
                        int,
                        self._find_txt(
                            iface,
                            "state_ns:statistics/state_ns:ip/state_ns:out-discard-packets",
                            namespaces=self.nsmap,
                        ),
                        default=-1,
                    ),
                    "rx_discards": -1,
                    "tx_octets": convert(
                        int,
                        self._find_txt(
                            iface,
                            "state_ns:statistics/state_ns:ip/state_ns:out-octets",
                            namespaces=self.nsmap,
                        ),
                        default=-1,
                    ),
                    "rx_octets": convert(
                        int,
                        self._find_txt(
                            iface,
                            "state_ns:statistics/state_ns:ip/state_ns:in-octets",
                            namespaces=self.nsmap,
                        ),
                        default=-1,
                    ),
                    "tx_unicast_packets": -1,
                    "rx_unicast_packets": -1,
                    "tx_multicast_packets": -1,
                    "rx_multicast_packets": -1,
                    "tx_broadcast_packets": -1,
                    "rx_broadcast_packets": -1,
                }
            return interface_counters
        except Exception as e:
            print("Error in method get interfaces counters : {}".format(e))
            log.error("Error in method get interfaces counters : %s" % traceback.format_exc())

    def get_network_instances(self, name=""):
        """
           Return a dictionary of network instances (VRFs) configured, including default/global
               Parameters:	name (string) –
               Returns:
                   name (dict)
                       name (unicode)
                       type (unicode)
                       state (dict)
                           route_distinguisher (unicode)
                       interfaces (dict)
                           interface (dict)
                               interface name: (dict)
        """
        try:
            network_instances = {}

            result = to_ele(
                self.conn.get(
                    filter=GET_NETWORK_INSTANCES["_"].format(instance_name=name),
                    with_defaults="report-all",
                ).data_xml
            )

            # helper
            def _get_interfaces_list(instance):
                network_instances[instance_name].update(
                    {
                        "name": instance_name,
                        "state": {
                            "route_distinguisher": self._find_txt(
                                instance,
                                "state_ns:oper-route-distinguisher",
                                namespaces=self.nsmap,
                            )
                        },
                        "interfaces": {"interface": {}},
                    }
                )
                for interface in instance.xpath(
                    "state_ns:interface", namespaces=self.nsmap
                ):
                    interface_name = self._find_txt(
                        interface, "state_ns:interface-name", namespaces=self.nsmap
                    )
                    network_instances[instance_name]["interfaces"]["interface"].update(
                        {interface_name: {}}
                    )

            for router in result.xpath(
                "state_ns:state/state_ns:router", namespaces=self.nsmap
            ):
                instance_name = self._find_txt(
                    router, "state_ns:router-name", namespaces=self.nsmap
                )
                if instance_name == "":
                    continue
                if instance_name == "Base":
                    network_instances.update({instance_name: {"type": "DEFAULT_INSTANCE"}})
                if instance_name == "management":
                    network_instances.update({instance_name: {"type": "MGMT"}})
                _get_interfaces_list(router)

            for vprn_service in result.xpath(
                "state_ns:state/state_ns:service/state_ns:vprn", namespaces=self.nsmap
            ):
                instance_name = self._find_txt(
                    vprn_service, "state_ns:service-name", namespaces=self.nsmap
                )
                if instance_name == "":
                    continue
                network_instances.update({instance_name: {"type": "L3VRF"}})
                _get_interfaces_list(vprn_service)

            for vpls_service in result.xpath(
                "state_ns:state/state_ns:service/state_ns:vpls", namespaces=self.nsmap
            ):
                instance_name = self._find_txt(
                    vpls_service, "state_ns:service-name", namespaces=self.nsmap
                )
                if instance_name == "":
                    continue
                network_instances.update({instance_name: {"type": "VPLS"}})
                _get_interfaces_list(vpls_service)
            return network_instances
        except Exception as e:
            print("Error in method get network instances : {}".format(e))
            log.error("Error in method get network instances : %s", traceback.format_exc())

    def get_config(
        self,
        retrieve="all",
        full=False,
        sanitized=False,
    ):
        """
            Return the configuration of a device.
            Parameters:
                retrieve (string) – Which configuration type you want to populate, default is all of
                them.
                The rest will be set to “”.
                full (bool) – Retrieve all the configuration. For instance, on ios, “sh run all”.
                sanitized(bool) - Remove secret data . Default is false
                optional_args - To define the format
            Returns:
                running(string) - Representation of the native running configuration
                candidate(string) - Representation of the native candidate configuration.
                If the device doesn't differentiate between running and startup configuration this
                will an empty string
                startup(string) - Representation of the native startup configuration.
                If the device doesn't differentiate between running and startup configuration this
                will an empty string
            Return type:
            The object returned is a dictionary with a key for each configuration store
        """
        try:
            configuration = {"running": "", "candidate": "", "startup": ""}
<<<<<<< HEAD
            if self.sros_get_format == "cli" and (sanitized is True or sanitized is False):
=======
            if self.optional_args is None:
                self.optional_args = {"format": "xml"}
            if self.optional_args["format"] == "cli" and (sanitized is True or sanitized is False):
>>>>>>> ffc9992e
                # Getting output in MD-CLI format
                # retrieving config using md-cli
                cmd_running = "admin show configuration | no-more"
                cmd_candidate = ["edit-config read-only", "info | no-more", "quit-config"]

                # helper method
                def _update_buff(buff):
                    if "@nokia.com" in buff:
                        buff = buff.split("@nokia.com.")
                        updated_buff = [buff[1]]
                    else:
                        updated_buff = [buff]
                    new_buff = ""
                    cmd_line_pattern = re.compile("\*?(.*?)(>.*)*#.*?")
                    match_strings = [
                        cmd_candidate[0],
                        cmd_candidate[1],
                        cmd_candidate[2],
                        cmd_running,
                    ]
                    count = 1
                    for item in updated_buff[0].split("\n"):
                        row = item.rstrip()
                        if any(match in item for match in match_strings):
                            continue
                        if "[]" in item:
                            continue
                        elif cmd_line_pattern.search(item) or not row:
                            continue
                        elif "persistent-indices" in item:
                            break
                        else:
                            if "configure" in row and len(row) == 11:
                                new_buff += row.strip() + "\n"
                                count = count + 1
                            else:
                                if count == 1:
                                    continue
                                new_buff += row + "\n"
                    return new_buff[: new_buff.rfind("\n")]

                if retrieve == "running":
                    buff_running = self._perform_cli_commands([cmd_running], True)
                    configuration["running"] = _update_buff(buff_running)
                    return configuration
                elif retrieve == "startup":
                    buff_running = self._perform_cli_commands([cmd_running], True)
                    configuration["startup"] = _update_buff(buff_running)
                    return configuration
                elif retrieve == "candidate":
                    buff_candidate = self._perform_cli_commands(cmd_candidate, True)
                    configuration["candidate"] = _update_buff(buff_candidate)
                    return configuration
                elif retrieve == "all":
                    buff_running = self._perform_cli_commands([cmd_running], True)
                    buff_candidate = self._perform_cli_commands(cmd_candidate, True)
                    configuration["running"] = _update_buff(buff_running)
                    configuration["startup"] = _update_buff(buff_running)
                    configuration["candidate"] = _update_buff(buff_candidate)
                    return configuration

            # returning the config in xml format
<<<<<<< HEAD
            elif self.sros_get_format == "xml" and (sanitized is True or sanitized is False):
=======
            elif self.optional_args["format"] == "xml" and (sanitized is True or sanitized is False):
>>>>>>> ffc9992e
                config_data_running_xml = ""
                if retrieve == "running" or retrieve == "all":
                    config_data_running = to_ele(
                        self.conn.get_config(source="running").data_xml
                    )
                    config_data_running_xml = to_xml(
                        config_data_running.xpath(
                            "configure_ns:configure", namespaces=self.nsmap
                        )[0]
                    )
                    # remove xml declaration
                    config_data_running_xml = re.sub(
                        "<\?xml.*\?>", "", config_data_running_xml
                    )
                    configuration["running"] = config_data_running_xml

                if retrieve == "startup" or retrieve == "all":
                    configuration["startup"] = config_data_running_xml

                if retrieve == "candidate" or retrieve == "all":
                    config_data_candidate = to_ele(
                        self.conn.get_config(source="candidate").data_xml
                    )
                    config_data_candidate_xml = to_xml(
                        config_data_candidate.xpath(
                            "configure_ns:configure", namespaces=self.nsmap
                        )[0]
                    )
                    config_data_candidate_xml = re.sub(
                        "<\?xml.*\?>", "", config_data_candidate_xml
                    )
                    configuration["candidate"] = config_data_candidate_xml
                return configuration
        except Exception as e:
            print("Error in method get config : {}".format(e))
            log.error("Error in method get config : %s" % traceback.format_exc())

    def get_optics(self):
        """
            Fetches the power usage on the various transceivers installed on the switch (in dbm),
            and returns a view that conforms with the openconfig model
            openconfig-platform-transceiver.yang
                Returns a dictionary where the keys are as listed below:
                intf_name (unicode)
                    physical_channels
                        channels (list of dicts)
                            index (int)
                            state
                                input_power
                                    instant (float)
                                    avg (float)
                                    min (float)
                                    max (float)
                                output_power
                                    instant (float)
                                    avg (float)
                                    min (float)
                                    max (float)
                                laser_bias_current
                                    instant (float)
                                    avg (float)
                                    min (float)
                                    max (float)
        """
        try:
            optics_dict = {}

            result = to_ele(
                self.conn.get(filter=GET_OPTICS["_"], with_defaults="report-all").data_xml
            )

            for port in result.xpath("state_ns:state/state_ns:port", namespaces=self.nsmap):
                port_id = self._find_txt(
                    port, "state_ns:port-id", namespaces=self.nsmap
                )  # port-name
                optics_dict[port_id] = {"physical_channels": {"channel": []}}

                for lane in port.xpath(
                    "state_ns:transceiver/state_ns:digital-diagnostic-monitoring/state_ns:lane",
                    namespaces=self.nsmap,
                ):
                    optics_dict[port_id]["physical_channels"]["channel"].append(
                        {
                            "index": convert(
                                int,
                                self._find_txt(
                                    lane, "state_ns:lane-id", namespaces=self.nsmap
                                ),
                                default=-1,
                            ),
                            "state": {
                                "input_power": {
                                    "instant": convert(
                                        float,
                                        self._find_txt(
                                            lane,
                                            "state_ns:received-optical-power/state_ns:current",
                                            namespaces=self.nsmap,
                                        ),
                                        default=-1.0,
                                    ),
                                    "avg": -1.0,  # default value as avg information in YANG
                                    "min": -1.0,  # default value as min information in YANG
                                    "max": -1.0,  # default value as max information in YANG
                                },
                                "output_power": {
                                    "instant": convert(
                                        float,
                                        self._find_txt(
                                            lane,
                                            "state_ns:transmit-output-power/state_ns:current",
                                            namespaces=self.nsmap,
                                        ),
                                        default=-1.0,
                                    ),
                                    "avg": -1.0,  # default value as avg information in YANG
                                    "min": -1.0,  # default value as min information in YANG
                                    "max": -1.0,  # default value as max information in YANG
                                },
                                "laser_bias_current": {
                                    "instant": convert(
                                        float,
                                        self._find_txt(
                                            lane,
                                            "state_ns:transmit-bias-current/state_ns:current",
                                            namespaces=self.nsmap,
                                        ),
                                        default=-1.0,
                                    ),
                                    "avg": -1.0,  # default value as avg information in YANG
                                    "min": -1.0,  # default value as min information in YANG
                                    "max": -1.0,  # default value as max information in YANG
                                },
                            },
                        }
                    )
            return optics_dict
        except Exception as e:
            print("Error in method get optics : {}".format(e))
            log.error("Error in method get optics : %s" % traceback.format_exc())

    def get_arp_table(self, vrf=""):
        """
            Returns a list of dictionaries having the following set of keys:
                interface (string)
                mac (string)
                ip (string)
                age (float)
            ‘vrf’ of null-string will default to all VRFs.
            Specific ‘vrf’ will return the ARP table entries for that VRFs
             (including potentially ‘default’ or ‘global’).

            In all cases the same data structure is returned and no reference to the VRF that was
            used is included in the output.
        """
        try:
            arp_table = []

            # helper function

            def _get_arp_table(neighbor_discovered):

                arp_table.append(
                    {
                        "interface": interface_name,
                        "mac": self._find_txt(
                            neighbor_discovered,
                            "state_ns:mac-address",
                            namespaces=self.nsmap,
                        ),
                        "ip": self._find_txt(
                            neighbor_discovered,
                            "state_ns:ipv4-address",
                            namespaces=self.nsmap,
                        ),
                        "age": convert(
                            float,
                            self._find_txt(
                                neighbor_discovered,
                                "state_ns:timer",
                                namespaces=self.nsmap,
                            ),
                        ),
                    }
                )

            result = to_ele(
                self.conn.get(
                    filter=GET_ARP_TABLE["_"].format(vrf=vrf), with_defaults="report-all",
                ).data_xml
            )

            for interface in result.xpath(
                "state_ns:state/state_ns:router/state_ns:interface", namespaces=self.nsmap
            ):
                interface_name = self._find_txt(
                    interface, "state_ns:interface-name", namespaces=self.nsmap
                )

                for neighbor in interface.xpath(
                    "state_ns:ipv4/state_ns:neighbor-discovery/state_ns:neighbor",
                    namespaces=self.nsmap,
                ):

                    discovered_nei_ip = self._find_txt(
                        neighbor, "state_ns:ipv4-address", namespaces=self.nsmap,
                    )
                    if discovered_nei_ip == "":
                        continue
                    _get_arp_table(neighbor)

            for interface in result.xpath(
                "state_ns:state/state_ns:service/state_ns:vprn/state_ns:interface",
                namespaces=self.nsmap,
            ):
                for neighbor in interface.xpath(
                    "state_ns:ipv4/state_ns:neighbor-discovery/state_ns:neighbor",
                    namespaces=self.nsmap,
                ):
                    discovered_nei_ip = self._find_txt(
                        interface, "state_ns:ipv4-address", namespaces=self.nsmap,
                    )
                    if discovered_nei_ip == "":
                        continue
                    _get_arp_table(neighbor)
            return arp_table
        except Exception as e:
            print("Error in method get arp table : {}".format(e))
            log.error("Error in method get arp table : %s" % traceback.format_exc())

    def get_interfaces_ip(self):
        # per router/interface and service/vprn/interface
        """
            Returns all configured IP addresses on all interfaces as a dictionary of dictionaries.
            of the main dictionary represent the name of the interface.
            Values of the main dictionary represent are dictionaries that may consist of two keys
            ‘ipv4’ and ‘ipv6’ (one, both or none) which are themselves dictionaries with the IP addresses as keys.
            Each IP Address dictionary has the following keys:
                prefix_length (int)
        """
        try:
            interfaces_ip = {}

            result = to_ele(
                self.conn.get(
                    filter=GET_INTERFACES_IP["_"], with_defaults="report-all"
                ).data_xml
            )

            xpath_iface_filter = "configure_ns:configure/configure_ns:router/configure_ns:interface | \
                            configure_ns:configure/configure_ns:service/configure_ns:vprn/configure_ns:interface"

            for interface in result.xpath(xpath_iface_filter, namespaces=self.nsmap):
                interface_name = self._find_txt(
                    interface, "configure_ns:interface-name", namespaces=self.nsmap
                )
                if interface_name == "":
                    continue
                interfaces_ip[interface_name] = {}
                ipv4_primary_address = self._find_txt(
                    interface,
                    "configure_ns:ipv4/configure_ns:primary/configure_ns:address",
                    namespaces=self.nsmap,
                )
                if ipv4_primary_address != "":
                    interfaces_ip[interface_name]["ipv4"] = {
                        ipv4_primary_address: {
                            "prefix_length": convert(
                                int,
                                self._find_txt(
                                    interface,
                                    "configure_ns:ipv4/configure_ns:primary/configure_ns:prefix-length",
                                    namespaces=self.nsmap,
                                ),
                                default="N/A",
                            )
                        }
                    }
                ipv4_secondary_address = self._find_txt(
                    interface,
                    "configure_ns:ipv4/configure_ns:secondary/configure_ns:address",
                    namespaces=self.nsmap,
                )
                if ipv4_secondary_address != "":
                    interfaces_ip[interface_name]["ipv4"] = {
                        ipv4_secondary_address: {
                            "prefix_length": convert(
                                int,
                                self._find_txt(
                                    interface,
                                    "configure_ns:ipv4/configure_ns:secondary/configure_ns:prefix-length",
                                    namespaces=self.nsmap,
                                ),
                                default="N/A",
                            )
                        }
                    }
                ipv6_address = self._find_txt(
                    interface,
                    "configure_ns:ipv6/configure_ns:address/configure_ns:ipv6-address",
                    namespaces=self.nsmap,
                )
                if ipv6_address != "":
                    interfaces_ip[interface_name]["ipv6"] = {
                        ipv6_address: {
                            "prefix_length": convert(
                                int,
                                self._find_txt(
                                    interface,
                                    "configure_ns:ipv6/configure_ns:address/configure_ns:prefix-length",
                                    namespaces=self.nsmap,
                                ),
                                default="N/A",
                            )
                        }
                    }

            return interfaces_ip
        except Exception as e:
            print("Error in method get interfaces ip : {}".format(e))
            log.error("Error in method get interfaces ip : %s" % traceback.format_exc())

    def get_ntp_peers(self):
        """
            Returns the NTP peers configuration as dictionary.
            The keys of the dictionary represent the IP Addresses of the peers.
            Inner dictionaries do not have yet any available keys.
        """
        try:
            ntp_peers = {}
            result = to_ele(
                self.conn.get(
                    filter=GET_NTP_PEERS["_"], with_defaults="report-all"
                ).data_xml
            )

            for peer in result.xpath(
                "state_ns:state/state_ns:system/state_ns:time/state_ns:ntp/state_ns:peer",
                namespaces=self.nsmap,
            ):
                ntp_peers.update(
                    {
                        ip(
                            self._find_txt(
                                peer, "state_ns:ip-address", namespaces=self.nsmap
                            )
                        ): {}
                    }
                )
            return ntp_peers
        except Exception as e:
            print("Error in method get ntp peers : {}".format(e))
            log.error("Error in method get ntp peers : %s" % traceback.format_exc())

    def get_ntp_servers(self):
        """
            Returns the NTP servers configuration as dictionary.
            The keys of the dictionary represent the IP Addresses of the servers.
            Inner dictionaries do not have yet any available keys.
        """
        try:
            ntp_servers = {}
            result = to_ele(
                self.conn.get(
                    filter=GET_NTP_SERVERS["_"], with_defaults="report-all"
                ).data_xml
            )

            for server in result.xpath(
                "state_ns:state/state_ns:system/state_ns:time/state_ns:ntp/state_ns:server",
                namespaces=self.nsmap,
            ):
                ntp_servers.update(
                    {
                        ip(
                            self._find_txt(
                                server, "state_ns:ip-address", namespaces=self.nsmap
                            )
                        ): {}
                    }
                )
            return ntp_servers
        except Exception as e:
            print("Error in method get ntp servers : {}".format(e))
            log.error("Error in method get ntp servers : %s" % traceback.format_exc())

    def get_ntp_stats(self):
        """
        Returns a list of NTP synchronization statistics.
            remote (string)
            referenceid (string)
            synchronized (True/False)
            stratum (int)
            type (string)
            when (string)
            hostpoll (int)
            reachability (int)
            delay (float)
            offset (float)
            jitter (float)
        """
        try:
            ntp_stats_list = []

            # helper method
            def _get_ntp_stats_data(buff):
                ip_pattern = re.compile(
                    "(([2][5][0-5]\.)|([2][0-4][0-9]\.)|([0-1]?[0-9]?[0-9]\.)){3}"
                    + "(([2][5][0-5])|([2][0-4][0-9])|([0-1]?[0-9]?[0-9]))"
                )
                dashed_row = False
                temp_dict = {}
                for item in buff.split("\n"):
                    if "---" in item:
                        dashed_row = True
                        continue
                    if ip_pattern.search(item) or dashed_row:
                        row = item.strip()
                        row_list = row.split()
                        if len(row_list) == 8:
                            temp_dict = {
                                "referenceid": row_list[1],
                                "synchronized": True if row_list[0] == "chosen" else False,
                                "stratum": convert(int, row_list[2]),
                                "type": row_list[3],
                                "hostpoll": convert(int, row_list[5]),
                                "offset": convert(float, row_list[7]),
                            }

                        if len(row_list) == 2:
                            dashed_row = False
                            temp_dict.update(
                                {
                                    "remote": row_list[1],
                                    "when": "",
                                    "reachability": -1,
                                    "delay": -1.0,
                                    "jitter": -1.0,
                                }
                            )
                ntp_stats_list.append(temp_dict)
                return ntp_stats_list

            cmd = ["environment more false", "show system ntp servers"]
            buff_servers = self._perform_cli_commands(cmd, True)
            ntp_stats_list = _get_ntp_stats_data(buff_servers)
            cmd = ["environment more false", "show system ntp peers"]
            buff_peers = self._perform_cli_commands(cmd, True)
            ntp_stats_list = _get_ntp_stats_data(buff_peers)

            return ntp_stats_list
        except Exception as e:
            print("Error in method get ntp stats : {}".format(e))
            log.error("Error in method get ntp stats : %s" % traceback.format_exc())

    def get_snmp_information(self):

        """
            Returns a dict of dicts containing SNMP configuration. Each inner dictionary contains these fields
                chassis_id (string)
                community (dictionary)
                contact (string)
                location (string)
                ‘community’ is a dictionary with community string specific information, as follows:
                    acl (string) # acl number or name
                    mode (string) # read-write (rw), read-only (ro)
        """
        try:
            snmp_information = {}
            result = to_ele(
                self.conn.get(
                    filter=GET_SNMP_INFORMATION["_"], with_defaults="report-all"
                ).data_xml
            )

            for system in result.xpath(
                "configure_ns:configure/configure_ns:system", namespaces=self.nsmap
            ):
                snmp_information["chassis_id"] = self._find_txt(
                    system, "configure_ns:name", namespaces=self.nsmap
                )
                snmp_information["contact"] = self._find_txt(
                    system, "configure_ns:contact", namespaces=self.nsmap
                )
                snmp_information["location"] = self._find_txt(
                    system, "configure_ns:location", namespaces=self.nsmap
                )
                snmp_information["community"] = {}

                for community in system.xpath(
                    "configure_ns:security/configure_ns:snmp/configure_ns:community",
                    namespaces=self.nsmap,
                ):
                    community_string = self._find_txt(
                        community, "configure_ns:community-string", namespaces=self.nsmap
                    )
                    if community_string == "":
                        continue
                    if community_string not in snmp_information["community"].keys():
                        snmp_information["community"].update({community_string: {}})
                    snmp_information["community"][community_string].update(
                        {
                            "acl": self._find_txt(
                                community,
                                "configure_ns:source-access-list",
                                namespaces=self.nsmap,
                            ),
                            "mode": self._find_txt(
                                community,
                                "configure_ns:access-permissions",
                                namespaces=self.nsmap,
                            ),
                        }
                    )

            return snmp_information
        except Exception as e:
            print("Error in method get snmp information : {}".format(e))
            log.error("Error in method get snmp information : %s" % traceback.format_exc())

    def get_users(self):
        """
            Returns a dictionary with the configured users.
            The keys of the main dictionary represents the username.
            The values represent the details of the user, represented by the following keys:
                level (int)
                password (str)
                sshkeys (list)
            The level is an integer between 0 and 15, where 0 is the lowest access
            and 15 represents full access to the device.
        """
        try:
            users_dict = {}
            profile_dict = {}
            result = to_ele(
                self.conn.get(filter=GET_USERS["_"], with_defaults="report-all").data_xml
            )

            for profile in result.xpath(
                "configure_ns:configure/configure_ns:system/configure_ns:security/configure_ns:aaa/configure_ns:local-profiles/configure_ns:profile",
                namespaces=self.nsmap,
            ):
                profile_name = self._find_txt(
                    profile, "configure_ns:user-profile-name", namespaces=self.nsmap
                )
                if profile_name == "":
                    continue
                number = ""
                if any(i.isdigit() for i in profile_name):
                    number = int("".join(filter(str.isdigit, profile_name)))
                profile_dict.update({profile_name: number})

            for user in result.xpath(
                "configure_ns:configure/configure_ns:system/configure_ns:security/configure_ns:user-params/configure_ns:local-user/configure_ns:user",
                namespaces=self.nsmap,
            ):
                user_name = self._find_txt(
                    user, "configure_ns:user-name", namespaces=self.nsmap
                )
                password = self._find_txt(
                    user, "configure_ns:password", namespaces=self.nsmap
                )
                member = self._find_txt(
                    user, "configure_ns:console/configure_ns:member", namespaces=self.nsmap
                )
                level = profile_dict.get(member)
                keys_list = []

                for key in user.xpath(
                    "configure_ns:public-keys/configure_ns:rsa/configure_ns:rsa-key",
                    namespaces=self.nsmap,
                ):
                    keys_list.append(
                        self._find_txt(key, "configure_ns:key-value", namespaces=self.nsmap)
                    )
                users_dict[user_name] = {
                    "level": convert(int, level, default=0),
                    "password": password,
                    "sshkeys": keys_list,
                }
            return users_dict
        except Exception as e:
            print("Error in method get users : {}".format(e))
            log.error("Error in method get users : %s" % traceback.format_exc())

    def get_route_to(self, destination="", protocol="", longer=False):
        """
        Returns a dictionary of dictionaries containing details of all available routes to a destination.

        Parameters:
        destination – The destination prefix to be used when filtering the routes.
        (optional) (protocol) – Retrieve the routes only for a specific protocol.
        (optional) – Retrieve more specific routes as well.
        Each inner dictionary contains the following fields:

            protocol (string)
            current_active (True/False)
            last_active (True/False)
            age (int)
            next_hop (string)
            outgoing_interface (string)
            selected_next_hop (True/False)
            preference (int)
            inactive_reason (string)
            routing_table (string)
            protocol_attributes (dictionary)
            protocol_attributes is a dictionary with protocol-specific information, as follows:
            BGP
                local_as (int)
                remote_as (int)
                peer_id (string)
                as_path (string)
                communities (list)
                local_preference (int)
                preference2 (int)
                metric (int)
                metric2 (int)
            ISIS:
                level (int)
        """

        # helper functions
        try:
            route_to_dict = {}

            def _get_protocol_attributes(router_name, local_protocol):
                # destination needs to be with prefix
                command = f"show router {router_name} route-table {destination} protocol {local_protocol} extensive all"
                output = self._perform_cli_commands(
                    ["environment more false", command], True
                )
                destination_address_with_prefix = ""
                next_hop_once = False
                next_hop = ""
                age = ""
                preference = ""
                for item_1 in re.split("\n|\r", output):
                    if "Dest Prefix" in item_1:
                        row_1 = item_1.strip()
                        row_1_list = row_1.split(": ")
                        destination_address_with_prefix = row_1_list[1]
                        route_to_dict.update(
                            {
                                row_1_list[1]: [
                                    {
                                        "routing_table": router_name,
                                        "protocol": local_protocol,
                                        "last_active": False,
                                        "inactive_reason": "",
                                    }
                                ]
                            }
                        )
                    elif "Age" in item_1:
                        row_1 = item_1.strip()
                        row_1_list = row_1.split(": ")
                        if "d" in row_1_list[1]:
                            time_string = re.split("d|h|m", row_1_list[1])
                        else:
                            time_string = re.split("h|m|s", row_1_list[1])
                        age = (
                            (int(time_string[0]) * 86400)
                            + (int(time_string[1]) * 60 * 60)
                            + (int(time_string[2]) * 60)
                        )
                        for d in route_to_dict[destination_address_with_prefix]:
                            d.update({"age": age})
                    elif "Preference" in item_1:
                        row_1 = item_1.strip()
                        row_1_list = row_1.split(": ")
                        preference = row_1_list[1]
                        for d in route_to_dict[destination_address_with_prefix]:
                            d.update({"preference": convert(int, preference, default=-1)})
                    elif "Active" in item_1:
                        row_1 = item_1.strip()
                        row_1_list = row_1.split(": ")
                        for d in route_to_dict[destination_address_with_prefix]:
                            if next_hop_once:
                                if d.get("next_hop") == next_hop:
                                    d.update(
                                        {
                                            "current_active": True
                                            if row_1_list[1] is True
                                            else False
                                        }
                                    )
                            else:
                                d.update(
                                    {
                                        "current_active": True
                                        if row_1_list[1] is True
                                        else False
                                    }
                                )
                    elif "Next-Hop" in item_1:
                        row_1 = item_1.strip()
                        row_1_list = row_1.split(": ")
                        if ip_pattern.search(row_1_list[1]):
                            temp_2_dict = {"selected_next_hop": True}
                        else:
                            temp_2_dict = {"selected_next_hop": False}
                        if "Indirect" in item_1:
                            if next_hop_once:
                                next_hop = row_1_list[1]
                                route_to_dict[destination_address_with_prefix].append(
                                    {
                                        "routing_table": router_name,
                                        "protocol": protocol,
                                        "next_hop": row_1_list[1],
                                        "age": age,
                                        "preference": convert(int, preference, default=-1),
                                        "last_active": False,  # default value as SROS does not have this value
                                        "inactive_reason": "",
                                    }
                                )
                                for d in route_to_dict[destination_address_with_prefix]:
                                    if d.get("next_hop") == next_hop:
                                        d.update(temp_2_dict)
                            else:
                                for d in route_to_dict[destination_address_with_prefix]:
                                    d.update({"next_hop": row_1_list[1]})
                                    d.update(temp_2_dict)
                                next_hop_once = True
                                next_hop = row_1_list[1]
                        elif "Resolving" in item_1:
                            for d in route_to_dict[destination_address_with_prefix]:
                                if d.get("next_hop") == next_hop:
                                    d.update(temp_2_dict)
                                    d.update({"next_hop": row_1_list[1]})
                            next_hop = row_1_list[1]
                        else:
                            for d in route_to_dict[destination_address_with_prefix]:
                                d.update({"next_hop": row_1_list[1]})
                                d.update(temp_2_dict)
                            next_hop_once = True
                            next_hop = row_1_list[1]
                    elif "Interface" in item_1:
                        row_1 = item_1.strip()
                        row_1_list = row_1.split(": ")
                        for d in route_to_dict[destination_address_with_prefix]:
                            if d.get("next_hop") == next_hop:
                                d.update({"outgoing_interface": row_1_list[1]})
                    elif "Metric" in item_1:
                        if local_protocol == "bgp":
                            row_1 = item_1.strip()
                            row_1_list = row_1.split(": ")
                            for d in route_to_dict[destination_address_with_prefix]:
                                if d.get("next_hop") == next_hop:
                                    # Update BGP protocol attributes dictionary
                                    d.update(
                                        {
                                            "protocol_attributes": {
                                                "metric": convert(
                                                    int, row_1_list[1], default=-1
                                                ),
                                                "metric2": -1,  # default value as SROS does not have this
                                                "preference2": convert(
                                                    int, preference, default=-1
                                                ),
                                            }
                                        }
                                    )

            # Method for extracting BGP protocol attributes from router
            def _get_bgp_protocol_attributes(router_name):
                destination_address_with_prefix = ""

                for k, v in route_to_dict.items():
                    destination_address_with_prefix = k
                if destination_address_with_prefix:
                    # protocol attributes local_as, as_path, local_preference
                    cmd = f"show router {router_name} bgp routes {destination_address_with_prefix} detail"
                    buff_1 = self._perform_cli_commands(
                        ["environment more false", cmd], True
                    )

                    for d in route_to_dict[destination_address_with_prefix]:
                        next_hop = d.get("next_hop")

                        # protocol attributes peer_id and remote_as
                        match_router = False
                        for bgp_neighbor in result.xpath(
                            "state_ns:state/state_ns:router/state_ns:bgp/state_ns:neighbor",
                            namespaces=self.nsmap,
                        ):
                            ip_address = self._find_txt(
                                bgp_neighbor, "state_ns:ip-address", namespaces=self.nsmap
                            )
                            if ip_address == next_hop:
                                match_router = True
                                d["protocol_attributes"].update(
                                    {
                                        "peer_id": self._find_txt(
                                            bgp_neighbor,
                                            "state_ns:statistics/state_ns:peer-identifier",
                                            namespaces=self.nsmap,
                                        ),
                                        "remote_as": convert(
                                            int,
                                            self._find_txt(
                                                bgp_neighbor,
                                                "state_ns:statistics/state_ns:peer-as",
                                                namespaces=self.nsmap,
                                            ),
                                            default=-1,
                                        ),
                                    }
                                )
                                # update bgp protocol for protocol attributes local_as, as_path, local_preference
                                _update_bgp_protocol_attributes(buff_1, d)
                                break
                        if not match_router:
                            for vprn_bgp_neighbor in result.xpath(
                                "state_ns:state/state_ns:service/state_ns:vprn/state_ns:bgp/state_ns:neighbor",
                                namespaces=self.nsmap,
                            ):
                                ip_address = self._find_txt(
                                    vprn_bgp_neighbor,
                                    "state_ns:ip-address",
                                    namespaces=self.nsmap,
                                )
                                if ip_address == next_hop:
                                    d["protocol_attributes"].update(
                                        {
                                            "peer_id": self._find_txt(
                                                vprn_bgp_neighbor,
                                                "state_ns:statistics/state_ns:peer-identifier",
                                                namespaces=self.nsmap,
                                            ),
                                            "remote_as": self._find_txt(
                                                vprn_bgp_neighbor,
                                                "state_ns:statistics/state_ns:peer-as",
                                                namespaces=self.nsmap,
                                            ),
                                        }
                                    )
                                    # update bgp protocol for protocol attributes local_as, as_path, local_preference
                                    _update_bgp_protocol_attributes(buff_1, d)
                                    break

            def _update_bgp_protocol_attributes(buff_1, d):
                modified_attributes = False
                for item_1 in buff_1.split("\n"):
                    if "Modified Attributes" in item_1:
                        modified_attributes = True
                        continue
                    if "Local AS" in item_1:
                        row_1 = item_1.strip()
                        row_1_list = row_1.split(":")
                        d["protocol_attributes"].update(
                            {"local_as": convert(int, row_1_list[3], default=-1)}
                        )
                    elif "AS-Path" in item_1 and modified_attributes:
                        row_1 = item_1.strip()
                        row_1_list = row_1.split(": ")
                        d["protocol_attributes"].update({"as_path": row_1_list[1]})
                        modified_attributes = False
                    elif "Local Pref." in item_1 and modified_attributes:
                        row_1 = item_1.strip()
                        row_1_list = row_1.split(": ")
                        d["protocol_attributes"].update(
                            {
                                "local_preference": convert(
                                    int, row_1_list[1].split(" ")[0], default=-1
                                )
                            }
                        )
                    elif "Community" in item_1 and modified_attributes:
                        row_1 = item_1.strip()
                        row_1_list = row_1.split(": ")
                        multiple_community = row_1_list[1].split(" ")
                        d["protocol_attributes"].update({"communities": multiple_community})

            # Method for extracting ISIS protocol attributes from router
            def _get_isis_protocol_attributes(router_name):
                destination_address_with_prefix = ""
                for k, v in route_to_dict.items():
                    destination_address_with_prefix = k
                if destination_address_with_prefix:
                    for d in route_to_dict[destination_address_with_prefix]:
                        d.update({"protocol_attributes": {}})
                    command = f"show router {router_name} isis routes ip-prefix-prefix-length {destination_address_with_prefix}"
                    buff_1 = self._perform_cli_commands(
                        ["environment more false", command], True
                    )
                    prev_row = ""
                    for item_1 in buff_1.split("\n"):
                        if destination_address_with_prefix in item_1 or prev_row:
                            if "# show" in item_1:
                                continue
                            row_1 = item_1.strip()
                            row_1_list = row_1.split()
                            if len(row_1_list) > 3:
                                prev_row = row
                                temp_list = row_1_list[2].split("/")
                            else:
                                next_hop = row_1_list[0]
                                prev_row = ""
                                for d in route_to_dict[destination_address_with_prefix]:
                                    if d.get("next_hop") == next_hop:
                                        d["protocol_attributes"].update(
                                            {"level": temp_list[0]}
                                        )

            # Method for extracting OSPF protocol attributes from router
            def _get_ospf_protocol_attributes(router_name):
                destination_address_with_prefix = ""
                for k, v in route_to_dict.items():
                    destination_address_with_prefix = k
                if destination_address_with_prefix:
                    for d in route_to_dict[destination_address_with_prefix]:
                        d.update({"protocol_attributes": {}})
                    command = f"show router {router_name} ospf routes {destination_address_with_prefix}"
                    buff_1 = self._perform_cli_commands(
                        ["environment more false", command], True
                    )
                    first_row = False
                    for item_1 in buff_1.split("\n"):
                        if destination_address_with_prefix in item_1 or first_row:
                            if "# show" in item_1:
                                continue
                            if not first_row:
                                first_row = True
                                continue
                            row_1 = item_1.strip()
                            row_1_list = row_1.split()
                            next_hop = row_1_list[0]
                            first_row = False
                            for d in route_to_dict[destination_address_with_prefix]:
                                if d.get("next_hop") == next_hop:
                                    d["protocol_attributes"].update({"cost": row_1_list[2]})

            result = to_ele(
                self.conn.get(filter=GET_ROUTE_TO["_"], with_defaults="report-all").data_xml
            )

            name_list = []
            for router in result.xpath(
                "state_ns:state/state_ns:router", namespaces=self.nsmap
            ):
                name_list.append(
                    self._find_txt(router, "state_ns:router-name", namespaces=self.nsmap)
                )
            for vprn in result.xpath(
                "state_ns:state/state_ns:service/state_ns:vprn", namespaces=self.nsmap
            ):
                name_list.append(
                    self._find_txt(vprn, "state_ns:oper-service-id", namespaces=self.nsmap)
                )

            ip_pattern = re.compile(
                "(([2][5][0-5]\.)|([2][0-4][0-9]\.)|([0-1]?[0-9]?[0-9]\.)){3}"
                + "(([2][5][0-5])|([2][0-4][0-9])|([0-1]?[0-9]?[0-9]))"
            )

            for name in name_list:

                bgp_once = False
                isis_once = False
                local_once = False
                ospf_once = False
                static_once = False

                if longer:
                    if "/" not in destination:
                        destination_address_with_prefix = destination + "/32"
                    else:
                        destination_address_with_prefix = destination
                    cmd = f"show router {name} route-table {destination_address_with_prefix} longer\n"
                else:
                    cmd = f"show router {name} route-table {destination} \n"

                buff = self._perform_cli_commands(["environment more false", cmd], True)
                for item in buff.split("\n"):
                    if ip_pattern.search(item):
                        if "# show" in item:
                            continue
                        row = item.strip()
                        row_list = row.split()
                        if len(row_list) > 2:
                            local_protocol = row_list[2].lower()
                            if local_protocol == "bgp":
                                if not bgp_once:
                                    _get_protocol_attributes(name, local_protocol)
                                    bgp_once = True
                                    _get_bgp_protocol_attributes(name)
                            if local_protocol == "isis":
                                if not isis_once:
                                    _get_protocol_attributes(name, local_protocol)
                                    isis_once = True
                                    _get_isis_protocol_attributes(name)
                            elif local_protocol == "local":
                                if not local_once:
                                    _get_protocol_attributes(name, local_protocol)
                                    local_once = True
                            elif local_protocol == "ospf":
                                if not ospf_once:
                                    _get_protocol_attributes(name, local_protocol)
                                    ospf_once = True
                                    _get_ospf_protocol_attributes(name)
                            elif local_protocol == "static":
                                if not static_once:
                                    _get_protocol_attributes(name, local_protocol)
                                    static_once = True
            return route_to_dict
        except Exception as e:
            print("Error in method get route to : {}".format(e))
            log.error("Error in method get route to : %s" % traceback.format_exc())

    def get_probes_results(self):
        # for base router
        """
        Returns a dictionary with the results of the probes. The keys of the main dictionary represent
        the name of the probes. Each probe consists on multiple tests, each test name being a key
        in the probe dictionary. A test has the following keys:
            target (str)
            source (str)
            probe_type (str)
            probe_count (int)
            rtt (float)
            round_trip_jitter (float)
            current_test_loss (float)
            current_test_min_delay (float)
            current_test_max_delay (float)
            current_test_avg_delay (float)
            last_test_min_delay (float)
            last_test_max_delay (float)
            last_test_avg_delay (float)
            global_test_min_delay (float)
            global_test_max_delay (float)
            global_test_avg_delay (float)
        """
        try:
            probes_results = {}

            result = to_ele(
                self.conn.get(
                    filter=GET_PROBES_CONFIG["_"], with_defaults="report-all"
                ).data_xml,
            )
            for probe in result.xpath(
                "configure_ns:configure/configure_ns:saa/configure_ns:owner",
                namespaces=self.nsmap,
            ):
                probe_name = self._find_txt(
                    probe, "configure_ns:owner-name", namespaces=self.nsmap
                )
                if probe_name == "":
                    continue
                test_name = self._find_txt(
                    probe, "configure_ns:test", namespaces=self.nsmap
                )
                if test_name == "":
                    continue
                if probe_name not in probes_results.keys():
                    probes_results.update({probe_name: {}})
                probes_results[probe_name].update({test_name: {}})
                path = "configure_ns:type/configure_ns:icmp-ping"
                cmd = f"show saa {test_name}"
                buff = self._perform_cli_commands(["environment more false", cmd], True)
                test_number_1 = ""
                test_number_2 = 0
                found_first_test = False
                found_second_test = False
                last_test_min_delay = ""
                last_test_max_delay = ""
                last_test_avg_delay = ""
                current_test_min_delay = ""
                current_test_max_delay = ""
                current_test_avg_delay = ""
                roundtrip_jitter = ""
                current_test_loss = ""
                for item in buff.split("\n"):
                    if "Test runs since last clear" in item:
                        row = item.strip()
                        row_list = row.split(": ")
                        if int(row_list[1]) > 0:
                            test_number_1 = row_list[1]
                            test_number_2 = int(test_number_1) - 1
                            continue
                        else:
                            break
                    if test_number_2 > 0:
                        if str(test_number_2) in item:
                            found_second_test = True
                            total_number_of_attempts = 0
                        if found_second_test:
                            if "Total number of attempts" in item:
                                row_1 = item.strip()
                                row_1_list = row_1.split(": ")
                                total_number_of_attempts = int(row_1_list[1])
                            elif "failed to be sent out" in item:
                                row_1 = item.strip()
                                row_1_list = row_1.split(": ")
                                requests_failed_to_be_sent_out = int(row_1_list[1])
                                if total_number_of_attempts > 0:
                                    last_test_loss = float(
                                        requests_failed_to_be_sent_out
                                        / total_number_of_attempts
                                    )
                            if "Roundtrip" in item:
                                test_number_2 = 0
                                row_1 = item.strip()
                                row_1_list = row_1.split()
                                last_test_min_delay = float(row_1_list[2])
                                last_test_max_delay = row_1_list[3]
                                last_test_avg_delay = row_1_list[4]

                    if test_number_1:
                        if test_number_1 in item:
                            found_first_test = True
                        if found_first_test:
                            if "Roundtrip" in item:
                                row_1 = item.strip()
                                row_1_list = row_1.split()
                                roundtrip_jitter = row_1_list[5]
                                current_test_avg_delay = row_1_list[4]
                                current_test_max_delay = row_1_list[3]
                                current_test_min_delay = row_1_list[2]
                probes_results[probe_name][test_name].update(
                    {
                        "probe_type": "icmp-ping",
                        "target": self._find_txt(
                            probe,
                            f"{path}/configure_ns:destination-address",
                            namespaces=self.nsmap,
                        ),
                        "source": self._find_txt(
                            probe,
                            f"{path}/configure_ns:source-address",
                            namespaces=self.nsmap,
                        ),
                        "probe_count": convert(
                            int,
                            self._find_txt(
                                probe, f"{path}/configure_ns:count", namespaces=self.nsmap,
                            ),
                        ),
                        "rtt": convert(float, current_test_avg_delay, default=-1.0),
                        "round_trip_jitter": convert(float, roundtrip_jitter, default=-1.0),
                        "current_test_min_delay": convert(
                            float, current_test_min_delay, default=-1.0
                        ),
                        "current_test_max_delay": convert(
                            float, current_test_max_delay, default=-1.0
                        ),
                        "current_test_avg_delay": convert(
                            float, current_test_avg_delay, default=-1.0
                        ),
                        "last_test_min_delay": convert(
                            float, last_test_min_delay, default=-1.0
                        ),
                        "last_test_max_delay": convert(
                            float, last_test_max_delay, default=-1.0
                        ),
                        "last_test_avg_delay": convert(
                            float, last_test_avg_delay, default=-1.0
                        ),
                        "last_test_loss": convert(int, last_test_loss, default=-1),
                        "global_test_min_delay": -1.0,  # default value as SROS does not have global_test
                        "global_test_max_delay": -1.0,  # default value as SROS does not have global_test
                        "global_test_avg_delay": -1.0,  # default value as SROS does not have global_test
                    }
                )

            return probes_results
        except Exception as e:
            print("Error in method get probes results : {}".format(e))
            log.error("Error in method get probes results : %s" % traceback.format_exc())

    def get_probes_config(self):
        # for base router
        """
        Returns a dictionary with the probes configured on the device. Probes can be either RPM on
        JunOS devices, either SLA on IOS-XR. Other vendors do not support probes.
        The keys of the main dictionary represent the name of the probes.
        Each probe consists on multiple tests, each test name being a key in the probe dictionary.
        A test has the following keys:
            probe_type (str)
            target (str)
            source (str)
            probe_count (int)
            test_interval (int)
        """
        try:
            probes_config = {}

            result = to_ele(
                self.conn.get(
                    filter=GET_PROBES_CONFIG["_"], with_defaults="report-all"
                ).data_xml
            )

            for probe in result.xpath(
                "configure_ns:configure/configure_ns:saa/configure_ns:owner",
                namespaces=self.nsmap,
            ):
                probe_name = self._find_txt(
                    probe, "configure_ns:owner-name", namespaces=self.nsmap
                )
                if probe_name == "":
                    continue
                test_name = self._find_txt(
                    probe, "configure_ns:test", namespaces=self.nsmap
                )
                if test_name == "":
                    continue
                path = "configure_ns:type/configure_ns:icmp-ping"
                if probe_name not in probes_config.keys():
                    probes_config = {probe_name: {test_name: {}}}
                else:
                    probes_config[probe_name].update({test_name: {}})
                probes_config[probe_name][test_name].update(
                    {
                        "probe_type": "icmp-ping",
                        "target": self._find_txt(
                            probe,
                            f"{path}/configure_ns:destination-address",
                            namespaces=self.nsmap,
                        ),
                        "source": self._find_txt(
                            probe,
                            f"{path}/configure_ns:source-address",
                            namespaces=self.nsmap,
                        ),
                        "probe_count": convert(
                            int,
                            self._find_txt(
                                probe, f"{path}/configure_ns:count", namespaces=self.nsmap,
                            ),
                            default=-1,
                        ),
                        "test_interval": convert(
                            int,
                            self._find_txt(
                                probe,
                                f"{path}/configure_ns:interval",
                                namespaces=self.nsmap,
                            ),
                            default=-1,
                        ),
                    }
                )
            return probes_config
        except Exception as e:
            print("Error in method get probes config : {}".format(e))
            log.error("Error in method get probes config : %s" % traceback.format_exc())

    def get_mac_address_table(self):
        """
        Returns a lists of dictionaries. Each dictionary represents an entry in the MAC Address Table,
        having the following keys:

            mac (string)
            interface (string)
            vlan (int)
            active (boolean)
            static (boolean)
            moves (int)
            last_move (float)
        """
        try:
            mac_address_list = []

            cmd = "show service fdb-mac"
            buff = self._perform_cli_commands(["environment more false", cmd], True)
            template = "textfsm_templates//nokia_sros_show_service_fdb_mac.tpl"
            # template = "textfsm_templates\\nokia_sros_show_service_fdb_mac.tpl"
            output_list = parse_with_textfsm(template, buff)
            new_records = []
            for record in output_list:
                new_dict = {}
                for k, v in record.items():
                    if k.endswith("_"):
                        new_dict[k.replace("__", "")] = new_dict[k.replace("__", "")] + v
                    else:
                        new_dict[k] = v
                new_records.append(new_dict)

            for record in new_records:
                source_identifier = record.get("Source_Identifier")
                temp_list = []
                if ":" in source_identifier:
                    temp_list = source_identifier.split(":")
                static = False
                if (
                    record.get("Type").lower().find("static") > -1
                    or record.get("Type").find("S") > -1
                ):
                    static = True

                mac_address_list.append(
                    {
                        "mac": record.get("MAC"),
                        "interface": source_identifier
                        if len(temp_list) == 0
                        else temp_list[0] + ":" + temp_list[1],
                        "vlan": -1 if len(temp_list) == 0 else convert(int, temp_list[2]),
                        "static": static,
                        "active": False,
                        "moves": -1,
                        "last_move": -1.0,
                    }
                )

            return mac_address_list
        except Exception as e:
            print("Error in method get mac address : {}".format(e))
            log.error("Error in method get mac address : %s" % traceback.format_exc())

    def get_bgp_neighbors(self):
        """
            Returns a dictionary of dictionaries. The keys for the first dictionary will be the vrf
            (global if no vrf). The inner dictionary will contain the following data for each vrf:

                router_id
                peers - another dictionary of dictionaries. Outer keys are the IPs of the neighbors.
                The inner keys are:
                    local_as (int)
                    remote_as (int)
                    remote_id - peer router id
                    is_up (True/False)
                    is_enabled (True/False)
                    description (string)
                    uptime (int in seconds)
                    address_family (dictionary) - A dictionary of address families available for
                    the neighbor.
                    So far it can be ‘ipv4’ or ‘ipv6’
                        received_prefixes (int)
                        accepted_prefixes (int)
                        sent_prefixes (int)
                Note, if is_up is False and uptime has a positive value then this indicates the
                uptime of the last active BGP session.
        """
        try:
            bgp_neighbors = {}
            current_time = ""

            # helper functions

            def _build_prefix_limit(peer_xml):
                prefix_limit = {}
                for pl in peer_xml.xpath(
                    "state_ns:statistics/state_ns:family-prefix", namespaces=self.nsmap
                ):
                    prefix_limit.update(
                        {
                            "ipv4": {
                                "sent_prefixes": convert(
                                    int,
                                    self._find_txt(
                                        pl,
                                        "state_ns:ipv4/state_ns:sent",
                                        namespaces=self.nsmap,
                                    ),
                                ),
                                "received_prefixes": convert(
                                    int,
                                    self._find_txt(
                                        pl,
                                        "state_ns:ipv4/state_ns:received",
                                        namespaces=self.nsmap,
                                    ),
                                ),
                                "accepted_prefixes": convert(
                                    int,
                                    self._find_txt(
                                        pl,
                                        "state_ns:ipv4/state_ns:active",
                                        namespaces=self.nsmap,
                                    ),
                                ),
                            }
                        }
                    )
                    prefix_limit.update(
                        {
                            "ipv6": {
                                "sent_prefixes": convert(
                                    int,
                                    self._find_txt(
                                        pl,
                                        "state_ns:ipv6/state_ns:sent",
                                        namespaces=self.nsmap,
                                    ),
                                ),
                                "received_prefixes": convert(
                                    int,
                                    self._find_txt(
                                        pl,
                                        "state_ns:ipv6/state_ns:received",
                                        namespaces=self.nsmap,
                                    ),
                                ),
                                "accepted_prefixes": convert(
                                    int,
                                    self._find_txt(
                                        pl,
                                        "state_ns:ipv6/state_ns:active",
                                        namespaces=self.nsmap,
                                    ),
                                ),
                            }
                        },
                    )
                return prefix_limit

            def _build_state_neighbor(instance_name, instance_id):
                if instance_name == "Base":
                    instance_name = "global"
                bgp_neighbors.update(
                    {instance_name: {"router_id": instance_id, "peers": {}}}
                )
                for bgp_neighbor in instance.xpath(
                    "state_ns:bgp/state_ns:neighbor", namespaces=self.nsmap
                ):
                    ip_address = self._find_txt(
                        bgp_neighbor, "state_ns:ip-address", namespaces=self.nsmap
                    )
                    remote_id = self._find_txt(
                        bgp_neighbor,
                        "state_ns:statistics/state_ns:peer-identifier",
                        namespaces=self.nsmap,
                    )
                    is_up = (
                        True
                        if self._find_txt(
                            bgp_neighbor,
                            "state_ns:statistics/state_ns:session-state",
                            namespaces=self.nsmap,
                        ).lower()
                        == "established"
                        else False
                    )
                    last_established_time = self._find_txt(
                        bgp_neighbor,
                        "state_ns:statistics/state_ns:last-established-time",
                        namespaces=self.nsmap,
                    )
                    if last_established_time:
                        last_established_time = last_established_time[:-1]
                        last_established_time = (
                            datetime.datetime.strptime(
                                last_established_time, "%Y-%m-%dT%H:%M:%S.%f"
                            )
                        ).timestamp()
                    uptime = 0
                    if current_time and last_established_time:
                        uptime = current_time - last_established_time

                    bgp_neighbors[instance_name]["peers"].update(
                        {
                            ip_address: {
                                "remote_id": remote_id,
                                "is_up": is_up,
                                "uptime": convert(int, uptime, default=0),
                                "address_family": _build_prefix_limit(bgp_neighbor),
                            }
                        }
                    )

            def _build_config_neighbor():
                for bgp_neighbor in instance.xpath(
                    "configure_ns:bgp/configure_ns:neighbor", namespaces=self.nsmap
                ):
                    ip_address = self._find_txt(
                        bgp_neighbor, "configure_ns:ip-address", namespaces=self.nsmap
                    )
                    type_ = self._find_txt(
                        bgp_neighbor, "configure_ns:type", namespaces=self.nsmap
                    )
                    admin_state = self._find_txt(
                        bgp_neighbor, "configure_ns:admin-state", namespaces=self.nsmap
                    )
                    description = self._find_txt(
                        bgp_neighbor, "configure_ns:description", namespaces=self.nsmap
                    )

                    explicit_local_as = self._find_txt(
                        bgp_neighbor,
                        "configure_ns:local-as/configure_ns:as-number",
                        namespaces=self.nsmap,
                    )
                    if explicit_local_as:
                        local_as = explicit_local_as
                    else:
                        local_as = global_as

                    explicit_peer_as = self._find_txt(
                        bgp_neighbor, "configure_ns:peer-as", namespaces=self.nsmap
                    )
                    if explicit_peer_as:
                        peer_as = explicit_peer_as
                    elif type_ == "internal" and not explicit_peer_as:
                        peer_as = global_as
                    else:
                        peer_as = 0

                    for k, v in bgp_neighbors.items():
                        if isinstance(v, dict):
                            for key, val in v.items():
                                if isinstance(val, dict):
                                    for k1, v1 in val.items():
                                        if k1 == ip_address:
                                            v1.update(
                                                {
                                                    "is_enabled": True
                                                    if admin_state == "enable"
                                                    else False,
                                                    "description": description,
                                                    "local_as": as_number(local_as),
                                                    "remote_as": as_number(peer_as),
                                                }
                                            )

            result = to_ele(
                self.conn.get(
                    filter=GET_BGP_NEIGHBORS["_"], with_defaults="report-all"
                ).data_xml
            )

            for system_time in result.xpath(
                "state_ns:state/state_ns:system", namespaces=self.nsmap
            ):
                current_time = self._find_txt(
                    system_time, "state_ns:current-time", namespaces=self.nsmap
                )
                if current_time == "":
                    break
                current_time = current_time[:-1]
                current_time = (
                    datetime.datetime.strptime(current_time, "%Y-%m-%dT%H:%M:%S.%f")
                ).timestamp()

            for instance in result.xpath(
                "state_ns:state/state_ns:router", namespaces=self.nsmap
            ):
                router_name = self._find_txt(
                    instance, "state_ns:router-name", namespaces=self.nsmap
                )
                router_id = self._find_txt(
                    instance, "state_ns:oper-router-id", namespaces=self.nsmap
                )
                _build_state_neighbor(router_name, router_id)
            for instance in result.xpath(
                "state_ns:state/state_ns:service/state_ns:vprn", namespaces=self.nsmap
            ):
                service_name = self._find_txt(
                    instance, "state_ns:service-name", namespaces=self.nsmap
                )
                vprn_id = self._find_txt(
                    instance, "state_ns:oper-router-id", namespaces=self.nsmap
                )
                _build_state_neighbor(service_name, vprn_id)

            for instance in result.xpath(
                "configure_ns:configure/configure_ns:router", namespaces=self.nsmap
            ):
                global_as = self._find_txt(
                    instance, "configure_ns:autonomous-system", namespaces=self.nsmap
                )
                _build_config_neighbor()
            for instance in result.xpath(
                "configure_ns:configure/configure_ns:service/configure_ns:vprn",
                namespaces=self.nsmap,
            ):
                global_as = self._find_txt(
                    instance, "configure_ns:autonomous-system", namespaces=self.nsmap
                )
                _build_config_neighbor()

            return bgp_neighbors
        except Exception as e:
            print("Error in method get bgp neighbors : {}".format(e))
            log.error("Error in method get bgp neighbors : %s" % traceback.format_exc())

    def get_bgp_neighbors_detail(self, neighbor_address=""):
        """
        :param neighbor_address:
        :return:
            Returns a dictionary of dictionaries. The keys for the first dictionary will be the vrf (global if no vrf).
            The keys of the inner dictionary represent the AS number of the neighbors.
            Leaf dictionaries contain the following fields:
                up (True/False)
                local_as (int)
                remote_as (int)
                router_id (string)
                local_address (string)
                routing_table (string)
                local_address_configured (True/False)
                local_port (int)
                remote_address (string)
                remote_port (int)
                multihop (True/False)
                multipath (True/False)
                remove_private_as (True/False)
                import_policy (string)
                export_policy (string)
                input_messages (int)
                output_messages (int)
                input_updates (int)
                output_updates (int)
                messages_queued_out (int)
                connection_state (string)
                previous_connection_state (string)
                last_event (string)
                suppress_4byte_as (True/False)
                local_as_prepend (True/False)
                holdtime (int)
                configured_holdtime (int)
                keepalive (int)
                configured_keepalive (int)
                active_prefix_count (int)
                received_prefix_count (int)
                accepted_prefix_count (int)
                suppressed_prefix_count (int)
                advertised_prefix_count (int)
                flap_count (int)

        """
        try:
            bgp_neighbor_detail = {}

            # helper functions

            def _get_policies(policies_xml):
                policies = [ele.text for ele in policies_xml]
                return ", ".join(policies)

            def _build_state_neighbor_details(instance_id):

                for bgp_neighbor in instance.xpath(
                    "state_ns:bgp/state_ns:neighbor", namespaces=self.nsmap
                ):
                    ip_address = self._find_txt(
                        bgp_neighbor, "state_ns:ip-address", namespaces=self.nsmap
                    )
                    if neighbor_address:
                        if ip_address != neighbor_address:
                            continue
                    session_state = self._find_txt(
                        bgp_neighbor,
                        "state_ns:statistics/state_ns:session-state",
                        namespaces=self.nsmap,
                    )
                    active_ipv4 = convert(
                        int,
                        self._find_txt(
                            bgp_neighbor,
                            "state_ns:statistics/state_ns:family-prefix/state_ns:ipv4/state_ns:active",
                            namespaces=self.nsmap,
                        ),
                    )
                    suppressed_ipv4 = convert(
                        int,
                        self._find_txt(
                            bgp_neighbor,
                            "state_ns:statistics/state_ns:family-prefix/state_ns:ipv4/state_ns:suppressed",
                            namespaces=self.nsmap,
                        ),
                    )
                    advertised_ipv4 = convert(
                        int,
                        self._find_txt(
                            bgp_neighbor,
                            "state_ns:statistics/state_ns:family-prefix/state_ns:ipv4/state_ns:sent",
                            namespaces=self.nsmap,
                        ),
                    )
                    received_ipv4 = convert(
                        int,
                        self._find_txt(
                            bgp_neighbor,
                            "state_ns:statistics/state_ns:family-prefix/state_ns:ipv4/state_ns:received",
                            namespaces=self.nsmap,
                        ),
                    )
                    neighbor_details = {
                        "router_id": instance_id,
                        "up": True if session_state.lower() == "established" else False,
                        "connection_state": session_state,
                        "previous_connection_state": self._find_txt(
                            bgp_neighbor,
                            "state_ns:statistics/state_ns:last-state",
                            namespaces=self.nsmap,
                        ),
                        "last_event": self._find_txt(
                            bgp_neighbor,
                            "state_ns:statistics/state_ns:last-event",
                            namespaces=self.nsmap,
                        ),
                        "local_port": convert(
                            int,
                            self._find_txt(
                                bgp_neighbor,
                                "state_ns:statistics/state_ns:local-port",
                                namespaces=self.nsmap,
                            ),
                        ),
                        "remote_port": convert(
                            int,
                            self._find_txt(
                                bgp_neighbor,
                                "state_ns:statistics/state_ns:peer-port",
                                namespaces=self.nsmap,
                            ),
                        ),
                        "remote_address": self._find_txt(
                            bgp_neighbor,
                            "state_ns:statistics/state_ns:peer-identifier",
                            namespaces=self.nsmap,
                        ),
                        "configured_keepalive": convert(
                            int,
                            self._find_txt(
                                bgp_neighbor,
                                "state_ns:statistics/state_ns:keep-alive-interval",
                                namespaces=self.nsmap,
                            ),
                            default=-1,
                        ),
                        "flap_count": convert(
                            int,
                            self._find_txt(
                                bgp_neighbor,
                                "state_ns:statistics/state_ns:number-of-update-flaps",
                                namespaces=self.nsmap,
                            ),
                        ),
                        "input_messages": convert(
                            int,
                            self._find_txt(
                                bgp_neighbor,
                                "state_ns:statistics/state_ns:received/state_ns:messages",
                                namespaces=self.nsmap,
                            ),
                        ),
                        "output_messages": convert(
                            int,
                            self._find_txt(
                                bgp_neighbor,
                                "state_ns:statistics/state_ns:sent/state_ns:messages",
                                namespaces=self.nsmap,
                            ),
                        ),
                        "input_updates": convert(
                            int,
                            self._find_txt(
                                bgp_neighbor,
                                "state_ns:statistics/state_ns:received/state_ns:updates",
                                namespaces=self.nsmap,
                            ),
                        ),
                        "output_updates": convert(
                            int,
                            self._find_txt(
                                bgp_neighbor,
                                "state_ns:statistics/state_ns:sent/state_ns:updates",
                                namespaces=self.nsmap,
                            ),
                        ),
                        "messages_queued_out": convert(
                            int,
                            self._find_txt(
                                bgp_neighbor,
                                "state_ns:statistics/state_ns:sent/state_ns:queues",
                                namespaces=self.nsmap,
                            ),
                        ),
                        "active_prefix_count": active_ipv4
                        if active_ipv4
                        else convert(
                            int,
                            self._find_txt(
                                bgp_neighbor,
                                "state_ns:statistics/state_ns:family-prefix/state_ns:ipv6/state_ns:active",
                                namespaces=self.nsmap,
                            ),
                        ),
                        "suppressed_prefix_count": suppressed_ipv4
                        if suppressed_ipv4
                        else convert(
                            int,
                            self._find_txt(
                                bgp_neighbor,
                                "state_ns:statistics/state_ns:family-prefix/state_ns:ipv6/state_ns:suppressed",
                                namespaces=self.nsmap,
                            ),
                        ),
                        "advertised_prefix_count": advertised_ipv4
                        if advertised_ipv4
                        else convert(
                            int,
                            self._find_txt(
                                bgp_neighbor,
                                "state_ns:statistics/state_ns:family-prefix/state_ns:ipv6/state_ns:sent",
                                namespaces=self.nsmap,
                            ),
                        ),
                        "received_prefix_count": received_ipv4
                        if received_ipv4
                        else convert(
                            int,
                            self._find_txt(
                                bgp_neighbor,
                                "state_ns:statistics/state_ns:family-prefix/state_ns:ipv6/state_ns:received",
                                namespaces=self.nsmap,
                            ),
                        ),
                        "accepted_prefix_count": -1,  # SROS does not have accepted prefixes
                    }
                    for k, v in bgp_neighbor_detail.items():
                        if isinstance(v, dict):
                            for key, val in v.items():
                                if isinstance(val, list):
                                    for dictionary in val:
                                        dictionary.update(neighbor_details)

            def _build_config_neighbor_details(choice="", global_autonomous=""):
                instance_name = ""
                if choice == "router":
                    instance_name = self._find_txt(
                        instance, "configure_ns:router-name", namespaces=self.nsmap
                    )
                elif choice == "vprn":
                    instance_name = self._find_txt(
                        instance, "configure_ns:service-name", namespaces=self.nsmap
                    )

                for bgp_neighbor in instance.xpath(
                    "configure_ns:bgp/configure_ns:neighbor", namespaces=self.nsmap
                ):
                    ip_address = self._find_txt(
                        bgp_neighbor, "configure_ns:ip-address", namespaces=self.nsmap
                    )
                    if neighbor_address:
                        if ip_address != neighbor_address:
                            continue
                    type_ = self._find_txt(
                        bgp_neighbor, "configure_ns:type", namespaces=self.nsmap
                    )

                    explicit_peer_as = self._find_txt(
                        bgp_neighbor, "configure_ns:peer-as", namespaces=self.nsmap
                    )
                    if explicit_peer_as:
                        peer_as = explicit_peer_as
                    elif type_ == "internal" and not explicit_peer_as:
                        peer_as = global_autonomous
                    else:
                        peer_as = 0
                    bgp_neighbor_detail.update({instance_name: {as_number(peer_as): []}})

                    explicit_local_as = self._find_txt(
                        bgp_neighbor,
                        "configure_ns:local-as/configure_ns:as-number",
                        namespaces=self.nsmap,
                    )
                    if explicit_local_as:
                        local_as = explicit_local_as
                    else:
                        local_as = global_autonomous
                    local_address = self._find_txt(
                        bgp_neighbor, "configure_ns:local-address", namespaces=self.nsmap
                    )
                    bgp_neighbor_detail[instance_name][as_number(peer_as)].append(
                        {
                            "local_address": local_address,
                            "local_address_configured": True
                            if local_address == ""
                            else False,
                            "local_as": as_number(local_as),
                            "remote_as": as_number(peer_as),
                            "local_as_prepend": True
                            if self._find_txt(
                                bgp_neighbor,
                                "configure_ns:local-as/configure_ns:prepend-global-as",
                                namespaces=self.nsmap,
                            ).lower()
                            == "true"
                            else False,
                            "multihop": True
                            if convert(
                                int,
                                self._find_txt(
                                    bgp_neighbor,
                                    "configure_ns:multihop",
                                    namespaces=self.nsmap,
                                ),
                                default=-1,
                            )
                            > 0
                            else False,
                            "multipath": True
                            if self._find_txt(
                                bgp_neighbor,
                                "configure_ns:multipath-eligible",
                                namespaces=self.nsmap,
                            )
                            == "true"
                            else False,
                            "suppress_4byte_as": True
                            if not convert(
                                bool,
                                self._find_txt(
                                    bgp_neighbor,
                                    "configure_ns:asn-4-byte",
                                    namespaces=self.nsmap,
                                ),
                            )
                            else False,
                            "keepalive": convert(
                                int,
                                self._find_txt(
                                    bgp_neighbor,
                                    "configure_ns:keepalive",
                                    namespaces=self.nsmap,
                                ),
                                default=-1,
                            ),
                            "remove_private_as": True
                            if self._find_txt(
                                bgp_neighbor,
                                "configure_ns:remove-private/configure_ns:limited",
                                namespaces=self.nsmap,
                            )
                            == "true"
                            else False,
                            "holdtime": convert(
                                int,
                                self._find_txt(
                                    bgp_neighbor,
                                    "configure_ns:hold-time/configure_ns:seconds",
                                    namespaces=self.nsmap,
                                ),
                                default=-1,
                            ),
                            "configured_holdtime": convert(
                                int,
                                self._find_txt(
                                    bgp_neighbor,
                                    "configure_ns:hold-time/configure_ns:minimum-hold-time",
                                    namespaces=self.nsmap,
                                ),
                                default=-1,
                            ),
                            "import_policy": _get_policies(
                                bgp_neighbor.xpath(
                                    "configure_ns:import/configure_ns:policy",
                                    namespaces=self.nsmap,
                                )
                            ),
                            "export_policy": _get_policies(
                                bgp_neighbor.xpath(
                                    "configure_ns:export/configure_ns:policy",
                                    namespaces=self.nsmap,
                                )
                            ),
                            "routing_table": self._find_txt(
                                bgp_neighbor, "configure_ns:group", namespaces=self.nsmap
                            ),
                        }
                    )

            result = to_ele(
                self.conn.get(
                    filter=GET_BGP_NEIGHBORS_DETAILS["_"].format(
                        neighbor_address=neighbor_address
                    ),
                    with_defaults="report-all",
                ).data_xml
            )

            for instance in result.xpath(
                "configure_ns:configure/configure_ns:router", namespaces=self.nsmap
            ):
                global_as = self._find_txt(
                    instance, "configure_ns:autonomous-system", namespaces=self.nsmap
                )
                _build_config_neighbor_details(choice="router", global_autonomous=global_as)
            for instance in result.xpath(
                "configure_ns:configure/configure_ns:service/configure_ns:vprn",
                namespaces=self.nsmap,
            ):
                global_as = self._find_txt(
                    instance, "configure_ns:autonomous-system", namespaces=self.nsmap
                )
                _build_config_neighbor_details(choice="vprn", global_autonomous=global_as)

            for instance in result.xpath(
                "state_ns:state/state_ns:router", namespaces=self.nsmap
            ):
                router_id = self._find_txt(
                    instance, "state_ns:oper-router-id", namespaces=self.nsmap
                )
                _build_state_neighbor_details(router_id)
            for instance in result.xpath(
                "state_ns:state/state_ns:service/state_ns:vprn", namespaces=self.nsmap
            ):
                vprn_id = self._find_txt(
                    instance, "state_ns:oper-router-id", namespaces=self.nsmap
                )
                _build_state_neighbor_details(vprn_id)
            return bgp_neighbor_detail
        except Exception as e:
            print("Error in method get bgp neighbor detail : {}".format(e))
            log.error("Error in method get bgp neighbor detail : %s" % traceback.format_exc())

    def get_bgp_config(self, group="", neighbor=""):
        """
        Returns a dictionary containing the BGP configuration.
        Can return either the whole config, either the config only for a group or neighbor.

        :param group: Returns the configuration of a specific BGP group.
        :param neighbor: Returns the configuration of a specific BGP neighbor.

        Main dictionary keys represent the group name and the values represent a dictionary having
        the keys below. Neighbors which aren't members of a group will be stored in a key named "_":

            * type (string)
            * description (string)
            * apply_groups (string list)
            * multihop_ttl (int)
            * multipath (True/False)
            * local_address (string)
            * local_as (int)
            * remote_as (int)
            * import_policy (string)
            * export_policy (string)
            * remove_private_as (True/False)
            * prefix_limit (dictionary)
            * neighbors (dictionary)

        Neighbors is a dictionary of dictionaries with the following keys:

            * description (string)
            * import_policy (string)
            * export_policy (string)
            * local_address (string)
            * local_as (int)
            * remote_as (int)
            * authentication_key (string)
            * prefix_limit (dictionary)
            * route_reflector_client (True/False)
            * nhs (True/False)

        The inner dictionary prefix_limit has the same structure for both layers::

            {
                [FAMILY_NAME]: {
                    [FAMILY_TYPE]: {
                        'limit': [LIMIT],
                        ... other options
                    }
                }
            }
        """
        try:
            bgp_config = {}

            # helpers

            def _build_prefix_limit(peer_xml):
                prefix_limit = {}
                for pl in peer_xml.xpath(
                    "configure_ns:prefix-limit", namespaces=self.nsmap
                ):
                    af = self._find_txt(
                        pl, "configure_ns:family", namespaces=self.nsmap
                    ).lower()
                    if "ipv6" in af:
                        prefix_type = "inet6"
                    else:
                        prefix_type = "inet"

                    prefix_limit.update(
                        {
                            prefix_type: {
                                af: {
                                    "limit": self._find_txt(
                                        pl, "configure_ns:maximum", namespaces=self.nsmap
                                    ),
                                    "teardown": {
                                        "threshold": self._find_txt(
                                            pl,
                                            "configure_ns:threshold",
                                            namespaces=self.nsmap,
                                        ),
                                        "timeout": self._find_txt(
                                            pl,
                                            "configure_ns:idle-timeout",
                                            namespaces=self.nsmap,
                                        ),
                                    },
                                }
                            }
                        }
                    )
                return prefix_limit

            def _get_policies(policies_xml):
                policies = [ele.text for ele in policies_xml]
                return ", ".join(policies)

            def _get_bgp_neighbor_group(bgp_neighbors, global_autonomous):
                for bgp_neighbor in bgp_neighbors:
                    group_name = self._find_txt(
                        bgp_neighbor, "configure_ns:group", namespaces=self.nsmap
                    )
                    peer = ip(
                        self._find_txt(
                            bgp_neighbor, "configure_ns:ip-address", namespaces=self.nsmap
                        )
                    )
                    type_ = self._find_txt(
                        bgp_neighbor, "configure_ns:type", namespaces=self.nsmap
                    )

                    if neighbor != "" and peer != neighbor:
                        continue

                    nhs = (
                        True
                        if self._find_txt(
                            bgp_neighbor,
                            "configure_ns:next-hop-self",
                            namespaces=self.nsmap,
                        )
                        == "true"
                        else False
                    )
                    cluster_id = self._find_txt(
                        bgp_neighbor,
                        "configure_ns:cluster/configure_ns:cluster-id",
                        namespaces=self.nsmap,
                    )
                    client_reflect = self._find_txt(
                        bgp_neighbor, "configure_ns:client-reflect", namespaces=self.nsmap
                    )
                    route_reflector = ""
                    if cluster_id and client_reflect == "true":
                        route_reflector = True

                    explicit_local_as = self._find_txt(
                        bgp_neighbor,
                        "configure_ns:local-as/configure_ns:as-number",
                        namespaces=self.nsmap,
                    )
                    if explicit_local_as:
                        local_as = explicit_local_as
                    else:
                        local_as = global_autonomous

                    explicit_peer_as = self._find_txt(
                        bgp_neighbor, "configure_ns:peer-as", namespaces=self.nsmap
                    )
                    if explicit_peer_as:
                        peer_as = explicit_peer_as
                    elif type_ == "internal" and not explicit_peer_as:
                        peer_as = global_autonomous
                    else:
                        peer_as = 0

                    if group_name not in bgp_group_neighbors.keys():
                        bgp_group_neighbors[group_name] = {}
                    bgp_group_neighbors[group_name][peer] = {
                        "description": self._find_txt(
                            bgp_neighbor, "configure_ns:description", namespaces=self.nsmap
                        ),
                        "remote_as": as_number(peer_as),
                        "prefix_limit": _build_prefix_limit(bgp_neighbor),
                        "import_policy": _get_policies(
                            bgp_neighbor.xpath(
                                "configure_ns:import/configure_ns:policy",
                                namespaces=self.nsmap,
                            )
                        ),
                        "export_policy": _get_policies(
                            bgp_neighbor.xpath(
                                "configure_ns:export/configure_ns:policy",
                                namespaces=self.nsmap,
                            )
                        ),
                        "local_address": convert(
                            ip,
                            self._find_txt(
                                bgp_neighbor,
                                "configure_ns:local-address",
                                namespaces=self.nsmap,
                            ),
                        ),
                        "local_as": as_number(local_as),
                        "authentication_key": self._find_txt(
                            bgp_neighbor,
                            "configure_ns:authentication-key",
                            namespaces=self.nsmap,
                        ),
                        "nhs": nhs,
                        "route_reflector_client": route_reflector,
                    }
                    if neighbor != "" and peer == neighbor:
                        break

            def _get_bgp_group_data(bgp_groups_list):
                for bgp_group in bgp_groups_list:
                    group_name = self._find_txt(
                        bgp_group, "configure_ns:group-name", namespaces=self.nsmap
                    )
                    if group != "" and group != group_name:
                        continue

                    type_ = self._find_txt(
                        bgp_group, "configure_ns:type", namespaces=self.nsmap
                    )

                    remove_private = (
                        True
                        if self._find_txt(
                            bgp_group,
                            "configure_ns:remove-private/configure_ns:limited",
                            namespaces=self.nsmap,
                        )
                        == "true"
                        else False
                    )
                    multipath = (
                        True
                        if self._find_txt(
                            bgp_group,
                            "configure_ns:multipath-eligible",
                            namespaces=self.nsmap,
                        )
                        == "true"
                        else False
                    )

                    explicit_local_as = self._find_txt(
                        bgp_group,
                        "configure_ns:local-as/configure_ns:as-number",
                        namespaces=self.nsmap,
                    )
                    if explicit_local_as:
                        local_as = explicit_local_as
                    else:
                        local_as = global_as

                    explicit_peer_as = self._find_txt(
                        bgp_group, "configure_ns:peer-as", namespaces=self.nsmap
                    )
                    if explicit_peer_as:
                        peer_as = explicit_peer_as
                    elif type_ == "internal" and not explicit_peer_as:
                        peer_as = global_as
                    elif type_ == "internal" and explicit_local_as:
                        peer_as = explicit_local_as
                    else:
                        peer_as = 0

                    nhs = (
                        True
                        if self._find_txt(
                            bgp_group, "configure_ns:next-hop-self", namespaces=self.nsmap
                        )
                        == "true"
                        else False
                    )
                    cluster_id = self._find_txt(
                        bgp_group,
                        "configure_ns:cluster/configure_ns:cluster-id",
                        namespaces=self.nsmap,
                    )
                    client_reflect = self._find_txt(
                        bgp_group, "configure_ns:client-reflect", namespaces=self.nsmap
                    )
                    route_reflector = False
                    if cluster_id and client_reflect == "true":
                        route_reflector = True
                    apply_groups_list = []
                    for apply_group in bgp_group.xpath(
                        "configure_ns:apply-groups", namespaces=self.nsmap
                    ):
                        apply_groups_list.append(apply_group)

                    bgp_groups[group_name] = {
                        "apply_groups": apply_groups_list,
                        "description": self._find_txt(
                            bgp_group, "configure_ns:description", namespaces=self.nsmap
                        ),
                        "local_as": as_number(local_as),
                        "type": type_,
                        "import_policy": _get_policies(
                            bgp_group.xpath(
                                "configure_ns:import/configure_ns:policy",
                                namespaces=self.nsmap,
                            )
                        ),
                        "export_policy": _get_policies(
                            bgp_group.xpath(
                                "configure_ns:export/configure_ns:policy",
                                namespaces=self.nsmap,
                            )
                        ),
                        "local_address": convert(
                            ip,
                            self._find_txt(
                                bgp_group,
                                "configure_ns:local-address",
                                namespaces=self.nsmap,
                            ),
                        ),
                        "multipath": multipath,
                        "multihop_ttl": convert(
                            int,
                            self._find_txt(
                                bgp_group, "configure_ns:multihop", namespaces=self.nsmap
                            ),
                            default=-1,
                        ),
                        "remote_as": as_number(peer_as),
                        "remove_private_as": remove_private,
                        "prefix_limit": _build_prefix_limit(bgp_group),
                        "_nhs": nhs,
                        "_route_reflector_client": route_reflector,
                        "neighbors": {},
                    }
                    if group != "" and group == group_name:
                        break

            bgp_running_config = to_ele(
                self.conn.get(
                    filter=GET_BGP_CONFIG["_"].format(group_name=group, neighbor=neighbor),
                    with_defaults="report-all",
                ).data_xml
            )

            bgp_group_neighbors = {}
            bgp_groups = {}

            for bgp_neighbor_router in bgp_running_config.xpath(
                "configure_ns:configure/configure_ns:router/configure_ns:bgp",
                namespaces=self.nsmap,
            ):
                global_as = self._find_txt(
                    bgp_running_config,
                    "configure_ns:configure/configure_ns:router/configure_ns:autonomous-system",
                    namespaces=self.nsmap,
                )
                _get_bgp_neighbor_group(
                    bgp_neighbor_router.xpath(
                        "configure_ns:neighbor", namespaces=self.nsmap
                    ),
                    global_as,
                )

            for bgp_neighbor_vprn in bgp_running_config.xpath(
                "configure_ns:configure/configure_ns:service/configure_ns:vprn/configure_ns:bgp",
                namespaces=self.nsmap,
            ):
                global_as = self._find_txt(
                    bgp_running_config,
                    "configure_ns:configure/configure_ns:service/configure_ns:vprn/configure_ns:autonomous-system",
                    namespaces=self.nsmap,
                )
                _get_bgp_neighbor_group(bgp_neighbor_vprn.xpath("neighbor"), global_as)

            if neighbor and not group:
                logging.error("Specify a group where to look for given neighbor")
                neighbor = ""
                return bgp_config

            for bgp_group_router in bgp_running_config.xpath(
                "configure_ns:configure/configure_ns:router/configure_ns:bgp",
                namespaces=self.nsmap,
            ):
                _get_bgp_group_data(
                    bgp_group_router.xpath("configure_ns:group", namespaces=self.nsmap)
                )

            for bgp_group_vprn in bgp_running_config.xpath(
                "configure_ns:configure/configure_ns:service/configure_ns:vprn/configure_ns:bgp",
                namespaces=self.nsmap,
            ):
                _get_bgp_group_data(
                    bgp_group_vprn.xpath("configure_ns:group", namespaces=self.nsmap)
                )

            # Assemble groups and neighbors
            for grp_name, grp_data in bgp_groups.items():
                neighbors = bgp_group_neighbors.get(grp_name, {})

                # Update values from group level
                for n_data in neighbors.values():
                    # Update NHS from group level
                    if not n_data.get("nhs"):
                        n_data["nhs"] = grp_data.get("_nhs")
                    # Update remote-as to local-as when group is internal
                    if grp_data.get("type") == "internal":
                        n_data["remote_as"] = n_data.get("local_as")
                    # Update route_reflector_client from group_level
                    if not n_data.get("route_reflector_client"):
                        n_data["route_reflector_client"] = grp_data.get(
                            "_route_reflector_client"
                        )
                grp_data.pop("_nhs")  # remove temporary key
                grp_data.pop("_route_reflector_client")  # remove temporary key

                grp_data["neighbors"] = neighbors  # Add updated neighbors to group

                bgp_config[grp_name] = grp_data  # Add group with neighbors to output dict

            if "" in bgp_group_neighbors.keys():
                bgp_config["_"] = {
                    "apply_groups": [],
                    "description": "",
                    "local_as": 0,
                    "type": "",
                    "import_policy": "",
                    "export_policy": "",
                    "local_address": "",
                    "multipath": False,
                    "multihop_ttl": 0,
                    "remote_as": 0,
                    "remove_private_as": False,
                    "prefix_limit": {},
                    "neighbors": bgp_group_neighbors.get("", {}),
                }

            return bgp_config
        except Exception as e:
            print("Error in method get bgp config : {}".format(e))
            log.error("Error in method get bgp config : %s" % traceback.format_exc())

    def get_lldp_neighbors(self):
        """
        Returns a dictionary where the keys are local ports and the value is a list of dictionaries
        with the following information:

                port
        """
        try:
            lldp_neighbors = {}

            root = to_ele(self.conn.get(filter=GET_LLDP_NEIGHBORS["_"]).data_xml)

            path = (
                "state_ns:ethernet/state_ns:lldp/state_ns:dest-mac/state_ns:remote-system/"
            )
            for port in root.xpath("state_ns:state/state_ns:port", namespaces=self.nsmap):
                port_id = self._find_txt(
                    port, "state_ns:port-id", namespaces=self.nsmap
                )  # port name
                port_op_state = self._find_txt(
                    port, "state_ns:oper-state", namespaces=self.nsmap
                ).lower()
                if port_op_state != "up" or port_id == "":
                    continue
                # if no remote_chassis_id is present (mandatory TLV),
                # then no LLDP neighbor is behind the port
                remote_chassis_id = self._find_txt(
                    port, f"{path}state_ns:chassis-id", namespaces=self.nsmap
                )
                if remote_chassis_id == "":
                    continue
                remote_system_name = self._find_txt(
                    port, f"{path}state_ns:system-name", namespaces=self.nsmap
                )
                remote_port_id = self._find_txt(
                    port, f"{path}state_ns:remote-port-id", namespaces=self.nsmap
                )
                if port_id not in lldp_neighbors.keys():
                    lldp_neighbors[port_id] = [
                        {"hostname": remote_system_name, "port": remote_port_id}
                    ]
                else:
                    lldp_neighbors[port_id].append(
                        {"hostname": remote_system_name, "port": remote_port_id}
                    )

            return lldp_neighbors
        except Exception as e:
            print("Error in method get lldp neighbors : {}".format(e))
            log.error("Error in method get lldp neighbors : %s" % traceback.format_exc())

    def get_lldp_neighbors_detail(self, interface=""):
        """
        Returns a detailed view of the LLDP neighbors as a dictionary containing lists
        of dictionaries for each interface.

        Empty entries are returned as an empty string (e.g. ‘’) or list where applicable.

        Inner dictionaries contain fields:
            parent_interface (string)
            remote_port (string)
            remote_port_description (string)
            remote_chassis_id (string)
            remote_system_name (string)
            remote_system_description (string)
            remote_system_capab (list) with any of these values
                other
                repeater
                bridge
                wlan-access-point
                router
                telephone
                docsis-cable-device
                station
            remote_system_enabled_capab (list)
        """
        try:
            lldp_neighbors_details = {}

            root = to_ele(
                self.conn.get(
                    filter=GET_LLDP_NEIGHBORS_DETAIL["_"].format(port_id=interface)
                ).data_xml
            )
            for port in root.xpath("state_ns:state/state_ns:port", namespaces=self.nsmap):
                port_id = self._find_txt(
                    port, "state_ns:port-id", namespaces=self.nsmap
                )  # port name
                port_op_state = self._find_txt(
                    port, "state_ns:oper-state", namespaces=self.nsmap
                ).lower()
                if port_id == "" or port_op_state != "up":
                    continue
                path = "state_ns:ethernet/state_ns:lldp/state_ns:dest-mac/state_ns:remote-system/"
                remote_chassis_id = self._find_txt(
                    port, f"{path}state_ns:chassis-id", namespaces=self.nsmap
                )
                # if no remote_chassis_id is present (mandatory TLV),
                # then no LLDP neighbor is behind the port
                if remote_chassis_id == "":
                    continue
                remote_system_name = self._find_txt(
                    port, f"{path}state_ns:system-name", namespaces=self.nsmap
                )
                remote_port_id = self._find_txt(
                    port, f"{path}state_ns:remote-port-id", namespaces=self.nsmap
                )
                remote_port_desc = self._find_txt(
                    port, f"{path}state_ns:port-description", namespaces=self.nsmap
                )
                remote_system_description = self._find_txt(
                    port, f"{path}state_ns:system-description", namespaces=self.nsmap
                )
                remote_system_capab = self._find_txt(
                    port,
                    f"{path}state_ns:system-supported-capabilities",
                    namespaces=self.nsmap,
                )
                remote_system_enable_capab = self._find_txt(
                    port,
                    f"{path}state_ns:system-enabled-capabilities",
                    namespaces=self.nsmap,
                )
                if port_id not in lldp_neighbors_details.keys():
                    lldp_neighbors_details[port_id] = []
                lldp_neighbors_details[port_id].append(
                    {
                        "parent_interface": "",
                        "remote_chassis_id": remote_chassis_id,
                        "remote_system_name": remote_system_name,
                        "remote_port": remote_port_id,
                        "remote_port_description": remote_port_desc,
                        "remote_system_description": remote_system_description,
                        "remote_system_capab": remote_system_capab.split(),
                        "remote_system_enable_capab": remote_system_enable_capab.split(),
                    }
                )
            return lldp_neighbors_details
        except Exception as e:
            print("Error in method get lldp neighbors detail : {}".format(e))
            log.error("Error in method get lldp neighbors detail : %s" % traceback.format_exc())

    def get_environment(self):
        """
            Returns a dictionary where:

                fans is a dictionary of dictionaries where the key is the location and the values:
                    status (True/False) - True if it’s ok, false if it’s broken
                temperature is a dict of dictionaries where the key is the location and the values:
                    temperature (float) - Temperature in celsius the sensor is reporting.
                is_alert (True/False) - True if the temperature is above the alert threshold
                is_critical (True/False) - True if the temp is above the critical threshold
                power is a dictionary of dictionaries where the key is the PSU id and the values:
                    status (True/False) - True if it’s ok, false if it’s broken
                    capacity (float) - Capacity in W that the power supply can support
                    output (float) - Watts drawn by the system
                cpu is a dictionary of dictionaries where the key is the ID and the values
                    %usage
                memory is a dictionary with:
                    available_ram (int) - Total amount of RAM installed in the device
                    used_ram (int) - RAM in use in the device
        """
        try:
            environment_data = {
                "fans": {},
                "power": {},
                "temperature": {},
                "memory": {},
            }

            # helpers functions
            def _build_temperature_dict(instance, choice=1):
                temp = convert(
                    float,
                    self._find_txt(
                        instance,
                        "state_ns:hardware-data/state_ns:temperature",
                        namespaces=self.nsmap,
                    ),
                )
                if temp == "":
                    return
                temp_thresh = convert(
                    float,
                    self._find_txt(
                        instance,
                        "state_ns:hardware-data/state_ns:temperature-threshold",
                        namespaces=self.nsmap,
                    ),
                )
                if temp_thresh == "":
                    return

                # Assume warning temperature is 80% of the threshold tempearature
                temp_warn = 0.8 * temp_thresh

                data = {
                    "temperature": temp,
                    "is_alert": True if temp >= temp_warn else False,
                    "is_critical": True if temp >= temp_thresh else False,
                }

                if choice == 1:
                    environment_data["temperature"].update({"cpm": {}})
                    environment_data["temperature"]["cpm"].update(data)
                elif choice == 2:
                    environment_data["temperature"].update({"card": {}})
                    environment_data["temperature"]["card"].update(data)
                elif choice == 3:
                    environment_data["temperature"].update({"mda": {}})
                    environment_data["temperature"]["mda"].update(data)

            result = to_ele(
                self.conn.get(
                    filter=GET_ENVIRONMENT["_"], with_defaults="report-all"
                ).data_xml
            )

            for fan in result.xpath(
                "state_ns:state/state_ns:chassis/state_ns:fan", namespaces=self.nsmap
            ):
                fan_slot = self._find_txt(fan, "state_ns:fan-slot", namespaces=self.nsmap)

                oper_state = (
                    True
                    if self._find_txt(
                        fan,
                        "state_ns:hardware-data/state_ns:oper-state",
                        namespaces=self.nsmap,
                    )
                    == "in-service"
                    else False
                )
                environment_data["fans"].update({fan_slot: {"status": oper_state}})

            # get the output of each power-module using MD-CLI
            buff = self._perform_cli_commands(
                [
                    "environment more false",
                    "show chassis power-management utilization detail",
                ],
                True,
            )
            total_power_modules = 0
            output = 0.0
            for item in buff.split("\n"):
                if "Power Module" in item:
                    total_power_modules = total_power_modules + 1
                if "Current Util." in item:
                    row = item.strip()
                    watts = re.match("^.*:\s*(\d+[.]\d+) Watts.*$", item)
                    if watts:
                        output = float(watts.groups()[0])

            for power_module in result.xpath(
                "state_ns:state/state_ns:chassis/state_ns:power-shelf/state_ns:power-module",
                namespaces=self.nsmap,
            ):
                power_module_id = convert(
                    int,
                    self._find_txt(
                        power_module, "state_ns:power-module-id", namespaces=self.nsmap
                    ),
                )
                oper_state = (
                    True
                    if self._find_txt(
                        power_module,
                        "state_ns:hardware-data/state_ns:oper-state",
                        namespaces=self.nsmap,
                    )
                    == "in-service"
                    else False
                )
                capacity = convert(
                    float,
                    self._find_txt(
                        power_module, "state_ns:available-wattage", namespaces=self.nsmap
                    ),
                )
                environment_data["power"].update(
                    {
                        str(power_module_id): {
                            "status": oper_state,
                            "capacity": capacity,
                            "output": output / total_power_modules,
                        }
                    }
                )

            for cpm in result.xpath("state_ns:state/state_ns:cpm", namespaces=self.nsmap):
                _build_temperature_dict(cpm, choice=1)

            for card in result.xpath("state_ns:state/state_ns:card", namespaces=self.nsmap):
                _build_temperature_dict(card, choice=2)
                for mda in card.xpath("state_ns:mda", namespaces=self.nsmap):
                    _build_temperature_dict(mda, choice=3)

            for system in result.xpath(
                "state_ns:state/state_ns:system", namespaces=self.nsmap
            ):
                available_ram = convert(
                    int,
                    self._find_txt(
                        system,
                        "state_ns:memory-pools/state_ns:summary/state_ns:available-memory",
                        namespaces=self.nsmap,
                    ),
                )
                used_ram = convert(
                    int,
                    self._find_txt(
                        system,
                        "state_ns:memory-pools/state_ns:summary/state_ns:total-in-use",
                        namespaces=self.nsmap,
                    ),
                )
                environment_data.update({"cpu": {}})
                for cpu in result.xpath(
                    "state_ns:state/state_ns:system/state_ns:cpu", namespaces=self.nsmap
                ):
                    sample_period = convert(
                        int,
                        self._find_txt(
                            cpu, "state_ns:sample-period", namespaces=self.nsmap
                        ),
                    )
                    cpu_usage = convert(
                        float,
                        self._find_txt(
                            cpu,
                            "state_ns:summary/state_ns:usage/state_ns:cpu-usage",
                            namespaces=self.nsmap,
                        ),
                        default=-1,
                    )
                    environment_data["cpu"].update({str(sample_period): {"%usage": cpu_usage}})

                environment_data["memory"].update(
                    {"available_ram": available_ram + used_ram, "used_ram": used_ram}
                )
            return environment_data
        except Exception as e:
            print("Error in method get environment data : {}".format(e))
            log.error("Error in method get environment data : %s" % traceback.format_exc())


    def get_ipv6_neighbors_table(self):
        """
        Get IPv6 neighbors table information.

        Return a list of dictionaries having the following set of keys:

            interface (string)
            mac (string)
            ip (string)
            age (float) in seconds
            state (string)
        """
        try:
            result = to_ele(
                self.conn.get(
                    filter=GET_IPV6_NEIGHBORS_TABLE["_"], with_defaults="report-all"
                ).data_xml
            )
            name_list = []
            for router in result.xpath(
                "state_ns:state/state_ns:router", namespaces=self.nsmap
            ):
                name_list.append(
                    self._find_txt(router, "state_ns:router-name", namespaces=self.nsmap)
                )
            for vprn in result.xpath(
                "state_ns:state/state_ns:service/state_ns:vprn", namespaces=self.nsmap
            ):
                name_list.append(
                    self._find_txt(vprn, "state_ns:oper-service-id", namespaces=self.nsmap)
                )

            ipv6_neighbor_list = []

            for name in name_list:
                cmd = ["environment more false", f"show router {name} neighbor"]
                buff = self._perform_cli_commands(cmd, True)
                ipv6_address_regex = re.compile(
                    "(([0-9a-fA-F]{1,4}:){7,7}[0-9a-fA-F]{1,4}|([0-9a-fA-F]{1,4}:){1,7}:|([0-9a-fA-F]{1,4}:){1,6}:[0-9a-fA-F]{1,4}|([0-9a-fA-F]{1,4}:){1,5}(:[0-9a-fA-F]{1,4}){1,2}|([0-9a-fA-F]{1,4}:){1,4}(:[0-9a-fA-F]{1,4}){1,3}|([0-9a-fA-F]{1,4}:){1,3}(:[0-9a-fA-F]{1,4}){1,4}|([0-9a-fA-F]{1,4}:){1,2}(:[0-9a-fA-F]{1,4}){1,5}|[0-9a-fA-F]{1,4}:((:[0-9a-fA-F]{1,4}){1,6})|:((:[0-9a-fA-F]{1,4}){1,7}|:)|fe80:(:[0-9a-fA-F]{0,4}){0,4}%[0-9a-zA-Z]{1,}|::(ffff(:0{1,4}){0,1}:){0,1}((25[0-5]|(2[0-4]|1{0,1}[0-9]){0,1}[0-9])\.){3,3}(25[0-5]|(2[0-4]|1{0,1}[0-9]){0,1}[0-9])|([0-9a-fA-F]{1,4}:){1,4}:((25[0-5]|(2[0-4]|1{0,1}[0-9]){0,1}[0-9])\.){3,3}(25[0-5]|(2[0-4]|1{0,1}[0-9]){0,1}[0-9]))"
                )
                prev_row = ""
                ip_address = ""
                for item in buff.split("\n"):
                    if ipv6_address_regex.search(item) or prev_row:
                        row = item.strip()
                        prev_row = row
                        row_list = row.split()
                        if len(row_list) == 2:
                            ip_address = row_list[0]
                            temp_dict = {"ip": row_list[0], "interface": row_list[1]}
                            ipv6_neighbor_list.append(temp_dict)
                        if len(row_list) > 2:
                            time_string = re.split("h|m|s", row_list[2])
                            seconds = (
                                (int(time_string[0]) * 3600)
                                + (int(time_string[1]) * 60)
                                + (int(time_string[2]))
                            )
                            temp_dict_1 = {
                                "mac": row_list[0],
                                "state": row_list[1].lower(),
                                "age": convert(float, seconds, default=-1),
                            }

                            for dictionary in ipv6_neighbor_list:
                                if dictionary.get("ip") == ip_address:
                                    dictionary.update(temp_dict_1)
                            prev_row = ""
                            ip_address = ""

            return ipv6_neighbor_list
        except Exception as e:
            print("Error in method get ipv6 neighbors : {}".format(e))
            log.error("Error in method get ipv6 neighbors : %s" % traceback.format_exc())

    def ping(
        self,
        destination,
        source=C.PING_SOURCE,
        ttl=C.PING_TTL,
        timeout=C.PING_TIMEOUT,
        size=C.PING_SIZE,
        count=C.PING_COUNT,
        vrf=C.PING_VRF,
        source_interface=C.PING_SOURCE_INTERFACE,
    ):
        """
        ttl should be in the range 1..128
        """
        try:
            ping = {}
            if ttl > 128:
                ttl = 128
            results = []
            command = ""
            if source and vrf:
                command = (
                    "ping {d1} timeout {d2} ttl {d3} source-address {d4} size {d5} "
                    "count {d6} router-instnace {d7}"
                )
            elif not source and not vrf:
                command = "ping {d1} timeout {d2} ttl {d3} size {d5} count {d6}"
            elif source:
                command = "ping {d1} timeout {d2} ttl {d3} source-address {d4} size {d5} count {d6}"
            elif vrf:
                command = "ping {d1} timeout {d2} ttl {d3} size {d5} count {d6} router-instnace {d7}"
            command = command.format(
                d1=destination,
                d2=str(timeout),
                d3=str(ttl),
                d4=source,
                d5=str(size),
                d6=str(count),
                d7=vrf,
            )
            buff = self._perform_cli_commands(["environment more false", command], True)
            for item in buff.split("\n"):
                if "No route to destination" in item:
                    value = "unknown host " + destination
                    ping.update({"error": value})
                    return ping
                elif "icmp_seq" in item:
                    row = item.strip()
                    if "\b" in row:
                        row = row.replace(".\b", "")
                        row = row.replace("\b", "")
                    row_list = row.split()
                    rtt = row_list[6].split("=")
                    results.append(
                        {
                            "ip_address": row_list[3].split(":")[0],
                            "rtt": convert(float, rtt[1].split("m")[0]),
                        }
                    )
                elif "packets" in item:
                    row = item.strip()
                    row_list = row.split()
                    ping.update(
                        {
                            "success": {
                                "probes_sent": convert(int, row_list[0]),
                                "packet_loss": convert(int, row_list[0])
                                - convert(int, row_list[3]),
                            }
                        }
                    )
                elif "round-trip" in item:
                    row = item.strip()
                    row_list = row.split()
                    ping["success"].update(
                        {
                            "rtt_min": convert(float, row_list[3].split("m")[0]),
                            "rtt_avg": convert(float, row_list[6].split("m")[0]),
                            "rtt_max": convert(float, row_list[9].split("m")[0]),
                            "rtt_stddev": convert(float, row_list[12].split("m")[0]),
                        }
                    )
                    ping["success"].update({"results": results})
            return ping
        except Exception as e:
            print("Error in method ping : {}".format(e))
            log.error("Error in method ping : %s" % traceback.format_exc())


    def traceroute(
        self,
        destination,
        source=C.TRACEROUTE_SOURCE,
        ttl=C.TRACEROUTE_TTL,
        timeout=C.TRACEROUTE_TIMEOUT,
        vrf=C.TRACEROUTE_VRF,
    ):
        """
        timeout should be in the range 10..60000
        """
        try:
            traceroute = {}
            if timeout < 10 :
                timeout = 10
            cmd = ""
            if source and vrf:
                cmd = "traceroute {d1} wait {d2} ttl {d3} source-address {d4} router-instance {d5}"
            elif not source and not vrf:
                cmd = "traceroute {d1} wait {d2} ttl {d3}"
            elif source:
                cmd = "traceroute {d1} wait {d2} ttl {d3} source-address {d4}"
            elif vrf:
                cmd = "traceroute {d1} wait {d2} ttl {d3} router-instance {d5}"
            cmd = cmd.format(
                d1=destination, d2=str(timeout), d3=str(ttl), d4=source, d5=vrf,
            )
            command = [
                "environment more false",
                "environment progress-indicator admin-state disable",
                cmd,
            ]
            buff = self._perform_cli_commands(command, True)
            for item in buff.split("\n"):
                if "* * *" in item:
                    value = "unknown host " + destination
                    traceroute.update({"error": value})
                    return traceroute
                elif "ms" in item:
                    traceroute.update({"success": {}})
                    row = item.strip()
                    row_list = row.split()
                    traceroute["success"].update(
                        {
                            row_list[0]: {
                                "probes": {
                                    "1": {
                                        "rtt": convert(float, row_list[3]),
                                        "ip_address": row_list[2]
                                        .split("(")[1]
                                        .split(")")[0],
                                        "host_name": row_list[1],
                                    },
                                    "2": {
                                        "rtt": convert(float, row_list[5]),
                                        "ip_address": row_list[2]
                                        .split("(")[1]
                                        .split(")")[0],
                                        "host_name": row_list[1],
                                    },
                                    "3": {
                                        "rtt": convert(float, row_list[7]),
                                        "ip_address": row_list[2]
                                        .split("(")[1]
                                        .split(")")[0],
                                        "host_name": row_list[1],
                                    },
                                }
                            }
                        }
                    )

            return traceroute
        except Exception as e:
            print("Error in method traceroute : {}".format(e))
            log.error("Error in method traceroute : %s" % traceback.format_exc())

    def cli(self, commands):
        """
        Will execute a list of commands and return the output in a dictionary format.
        """
        try:
            cli_output = {}
            for cmd in commands:
                buff = self._perform_cli_commands([cmd], True)
                new_buff = ""
                cmd_line_pattern = re.compile("\*?(.*?)(>.*)*#\s")
                for item in buff.split("\n"):
                    if "[]" in item:
                        continue
                    elif cmd_line_pattern.search(item):
                        continue
                    else:
                        row = item.strip()
                        if row == cmd:
                            continue
                        new_buff += row
                        new_buff += "\n"
                cli_output.update({cmd: new_buff})
            return cli_output
        except Exception as e:
            print("Error in method cli : {}".format(e))
            log.error("Error in method cli : %s" % traceback.format_exc())
<|MERGE_RESOLUTION|>--- conflicted
+++ resolved
@@ -359,13 +359,6 @@
         configuration. The running_config is loaded automatically just before doing the comparison
         so there is no need for you to do it.
         """
-
-<<<<<<< HEAD
-=======
-        if self.optional_args is None:
-            self.optional_args = {"json_format": False}
-
->>>>>>> ffc9992e
         buff = ""
         if self.fmt == "text":
             buff = self._perform_cli_commands(
@@ -379,28 +372,16 @@
 
             running_dict = xmltodict.parse(
                 self.get_config(retrieve="running")["running"],
-<<<<<<< HEAD
                 process_namespaces=self.sros_compare_format != "json",
-=======
-                process_namespaces=not self.optional_args["json_format"],
->>>>>>> ffc9992e
             )
             # candidate_dict = xmltodict.parse(candidate_config, process_namespaces=True)
             candidate_dict = xmltodict.parse(
                 self.get_config(retrieve="candidate")["candidate"],
-<<<<<<< HEAD
                 process_namespaces=self.sros_compare_format != "json",
             )
             new_buff = ""
             result = diff(running_dict, candidate_dict)
             if self.sros_compare_format == "json":
-=======
-                process_namespaces=not self.optional_args["json_format"],
-            )
-            new_buff = ""
-            result = diff(running_dict, candidate_dict)
-            if self.optional_args["json_format"]:
->>>>>>> ffc9992e
                 new_buff += "\n".join(
                     [json.dumps(e, sort_keys=True, indent=4) for e in result]
                 )
@@ -1130,13 +1111,7 @@
         """
         try:
             configuration = {"running": "", "candidate": "", "startup": ""}
-<<<<<<< HEAD
             if self.sros_get_format == "cli" and (sanitized is True or sanitized is False):
-=======
-            if self.optional_args is None:
-                self.optional_args = {"format": "xml"}
-            if self.optional_args["format"] == "cli" and (sanitized is True or sanitized is False):
->>>>>>> ffc9992e
                 # Getting output in MD-CLI format
                 # retrieving config using md-cli
                 cmd_running = "admin show configuration | no-more"
@@ -1199,11 +1174,7 @@
                     return configuration
 
             # returning the config in xml format
-<<<<<<< HEAD
             elif self.sros_get_format == "xml" and (sanitized is True or sanitized is False):
-=======
-            elif self.optional_args["format"] == "xml" and (sanitized is True or sanitized is False):
->>>>>>> ffc9992e
                 config_data_running_xml = ""
                 if retrieve == "running" or retrieve == "all":
                     config_data_running = to_ele(
